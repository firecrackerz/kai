import Console
import Foundation

// TODO(Brett): Add colours and other terminal formatting
let console = Terminal(arguments: CommandLine.arguments)
let fileManager = FileManager.default
let currentDirectory = fileManager.currentDirectoryPath

guard let fileName = console.arguments.dropFirst().first else {
  fatalError("Please provide a file")
}

let filePath: String

//print(grammer)

// TODO(Brett): Move this into its own function and have it recursively search
//    directories if a file isn't explicitly given

// Test to see if fileName is a relative path
if fileManager.fileExists(atPath: currentDirectory + "/" + fileName) {
  filePath = currentDirectory + "/" + fileName
} else if fileManager.fileExists(atPath: fileName) { // Test to see if `fileName` is an absolute path
  guard let absolutePath = fileManager.absolutePath(for: fileName) else {
    fatalError("\(fileName) not found")
  }

  filePath = absolutePath
} else { // `fileName` doesn't exist
  fatalError("\(fileName) not found")
}

try Operator.infix("?", bindingPower: 20) { parser, conditional in
  try parser.consume(.operator("?"))

  let thenExpression = try parser.expression()
  try parser.consume(.colon)
  let elseExpression = try parser.expression()
  return AST.Node(.conditional, children: [conditional, thenExpression, elseExpression])
}

let file = File(path: filePath)!

do {

<<<<<<< HEAD
    var lexer = Lexer(file)
    console.warning("-----------------Parser-----------------")
    var ast = try Parser.parse(&lexer)
    print(ast.pretty())
    console.warning("---------------Type Solver--------------")
    try TypeSolver.run(on: &ast)
    print(ast.pretty())
    
} catch let error as CompilerError {
    console.error(error.description)
    console.error(file.generateVerboseLineOf(error: error.location))
}

// print(parserGrammer.pretty())
=======
  var lexer = Lexer(file)

  let (ast, errors) = try Parser.parse(&lexer)

  guard errors == 0 else {
    print("There were \(errors) errors during parsing\nexiting")
    exit(1)
  }

  try SemanticPass.run(ast)

  for validator in SemanticPass.validators {
    print("\(validator.name) took \(validator.totalTime)s")
  }

  print(ast.pretty())

} catch {
  print(error)
}
>>>>>>> 23bba00a
<|MERGE_RESOLUTION|>--- conflicted
+++ resolved
@@ -43,25 +43,9 @@
 
 do {
 
-<<<<<<< HEAD
-    var lexer = Lexer(file)
-    console.warning("-----------------Parser-----------------")
-    var ast = try Parser.parse(&lexer)
-    print(ast.pretty())
-    console.warning("---------------Type Solver--------------")
-    try TypeSolver.run(on: &ast)
-    print(ast.pretty())
-    
-} catch let error as CompilerError {
-    console.error(error.description)
-    console.error(file.generateVerboseLineOf(error: error.location))
-}
-
-// print(parserGrammer.pretty())
-=======
   var lexer = Lexer(file)
 
-  let (ast, errors) = try Parser.parse(&lexer)
+  var (ast, errors) = try Parser.parse(&lexer)
 
   guard errors == 0 else {
     print("There were \(errors) errors during parsing\nexiting")
@@ -74,9 +58,10 @@
     print("\(validator.name) took \(validator.totalTime)s")
   }
 
+  try TypeSolver.run(ast)
   print(ast.pretty())
 
-} catch {
-  print(error)
-}
->>>>>>> 23bba00a
+} catch let error as CompilerError {
+  console.error(error.description)
+  console.error(file.generateVerboseLineOf(error: error.location))
+}