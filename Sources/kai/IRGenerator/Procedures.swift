--- conflicted
+++ resolved
@@ -152,16 +152,9 @@
             defer {
                 currentProcedure = nil
             }
-<<<<<<< HEAD
             
             _ = try emitExpression(for: scopeChild)
-            
-=======
-
-            // NOTE(vdka): ProcInfo stores reference to the it's scope node. Do we need to do anything to update that?
-            try emitScope(for: scopeChild)
-
->>>>>>> 7e8e3d62
+         
             let insert = builder.insertBlock!
             if !insert.hasTerminatingInstruction {
                 builder.buildBr(returnBlock)
