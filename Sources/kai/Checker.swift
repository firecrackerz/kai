--- conflicted
+++ resolved
@@ -29,24 +29,17 @@
     enum Kind {
         // These are all special cases of the named Type.
         case builtin(String)
-<<<<<<< HEAD
         case named(Type, Entity)
-=======
-        case named(Entity)
-        case alias(Type, Entity)
->>>>>>> 16b4e495
         case `struct`(Scope)
         case `enum`(Scope)
         
         case pointer(underlyingType: Type)
         case array(underlyingType: Type, count: UInt)
-        case dynamicArray(underlyingType: Type)
         case proc(params: [Entity], returns: [Type], isVariadic: Bool)
 
         /// Only used for multiple returns. Always instance.
         case tuple([Type])
 
-<<<<<<< HEAD
         case instance(Type)
     }
 
@@ -64,53 +57,15 @@
         }
 
         return Type(kind: .instance(self), flags: self.flags, width: width)
-=======
-        case type(Type)
-    }
-
-    var instance: Type? {
-
-        if self === Type.invalid {
-            return self
-        }
-
-        if self === Type.typeInfo {
-            return Type.typeInfo
-        }
-
-        switch self.kind {
-        case .type(let instanceType):
-            return instanceType
-
-        // FIXME(vdka): the hell do we do here?
-        case .builtin(_):
-            return self
-            
-        default:
-            return nil
-        }
->>>>>>> 16b4e495
     }
     
     var underlyingType: Type? {
         switch self.kind {
-<<<<<<< HEAD
         case .named(let type, _):
             return type
 
         case .pointer(let underlyingType),
              .array(let underlyingType, _):
-=======
-        case .named(let entity):
-            return entity.type!.underlyingType
-
-        case .alias(let type, _):
-            return type
-
-        case .pointer(let underlyingType),
-             .array(let underlyingType, _),
-             .dynamicArray(let underlyingType):
->>>>>>> 16b4e495
             return underlyingType
             
         case .instance(let type):
@@ -118,78 +73,37 @@
 
         case .builtin, .struct, .enum, .proc, .tuple:
             return nil
-
-        case .type(let type):
-            return type
         }
     }
 
     var memberScope: Scope? {
         switch self.kind {
-<<<<<<< HEAD
         case .named(let type, _):
-=======
-        case .named(let entity):
-            return entity.type!.memberScope
-
-        case .alias(let type, _):
->>>>>>> 16b4e495
             return type.memberScope
 
         case .struct(let memberScope),
              .enum(let memberScope):
             return memberScope
 
-<<<<<<< HEAD
         case .instance(let type):
-=======
-        case .type(let type):
-
-            // FIXME
-            // FIXME
-            // FIXME
-            // FIXME(vdka): Access the scope returned *must* only contain members on the Type itself.
-            //   Currently memberscope here includes both `::` & `:=` declarations, where `:=` should 
-            //   be only available on an instance of the type and `::` on the Type itself
->>>>>>> 16b4e495
             return type.memberScope
 
         case .pointer(let underlyingType):
             return underlyingType.memberScope
 
-<<<<<<< HEAD
         case .builtin, .proc, .tuple, .array:
-=======
-        case .builtin,
-             .proc, .tuple, .array, .dynamicArray:
->>>>>>> 16b4e495
             return nil
         }
     }
 
-<<<<<<< HEAD
     static func named(_ type: Type, with entity: Entity) -> Type {
         if entity.type == Type.invalid {
             return Type.invalid
         }
 
         return Type(kind: .named(type, entity), flags: .none, width: type.width, location: entity.location)
-=======
-    static func alias(of type: Type, with entity: Entity) -> Type {
-
-        return Type(kind: .alias(type, entity), flags: .none, width: type.width, location: entity.location)
->>>>>>> 16b4e495
-    }
-
-    static func named(_ entity: Entity) -> Type {
-        if entity.type == Type.invalid {
-            return Type.invalid
-        }
-        return Type(kind: .named(entity), flags: .none, width: entity.type!.width, location: entity.location)
-    }
-
-<<<<<<< HEAD
-=======
+    }
+
     static func pointer(to underlyingType: Type) -> Type {
         if underlyingType == Type.invalid {
             return Type.invalid
@@ -197,23 +111,12 @@
         return Type(kind: .pointer(underlyingType: underlyingType), flags: .pointer, width: UInt(MemoryLayout<Int>.size * 8), location: nil)
     }
 
->>>>>>> 16b4e495
     static func array(of underlyingType: Type, with count: UInt) -> Type {
         if underlyingType == Type.invalid {
             return Type.invalid
         }
-        
         // NOTE(vdka): Size may not be correct with alignments and paddings?
         return Type(kind: .array(underlyingType: underlyingType, count: count), flags: .none, width: underlyingType.width * count, location: nil)
-    }
-    
-    static func dynamicArray(of underlyingType: Type) -> Type {
-        if underlyingType == Type.invalid {
-            return Type.invalid
-        }
-        
-        // NOTE(vdka, Brett): Size may not be correct with alignments and paddings?
-        return Type(kind: .dynamicArray(underlyingType: underlyingType), flags: .none, width: underlyingType.width, location: nil)
     }
 
     static func tuple(of types: [Type]) -> Type {
@@ -254,29 +157,15 @@
         case .builtin(let name):
             return name
 
-<<<<<<< HEAD
         case .named(_, let entity):
             return entity.name
 
         case .pointer(let underlyingType):
             return "*\(underlyingType.instanceDescription)"
-=======
-        case .named(let entity):
-            return entity.name
-
-        case .alias(let type, let entity):
-            return entity.name + " aka " + type.description
-
-        case .pointer(let underlyingType):
-            return "*\(underlyingType)"
->>>>>>> 16b4e495
 
         case .array(let underlyingType, let count):
             return "[\(count)]\(underlyingType.instanceDescription)"
 
-        case .dynamicArray(let underlyingType):
-            return "[..]\(underlyingType)"
-            
         case .proc(let params, let results, let isVariadic):
             // FIXME(vdka): This is wrong.
             // `(, array..[0]any) -> void` should be `(array: [0]any) -> void`
@@ -320,13 +209,8 @@
         case .tuple(let types):
             return "(" + types.map({ $0.description }).joined(separator: ", ") + ")"
 
-<<<<<<< HEAD
         case .instance(let type):
             panic()
-=======
-        case .type(_):
-            return "Metatype"
->>>>>>> 16b4e495
         }
     }
 
@@ -467,7 +351,6 @@
         return type.isTypeFloat
     }
 
-<<<<<<< HEAD
     var isTypeFloat: Bool {
         switch kind {
         case .builtin:
@@ -511,15 +394,6 @@
         switch kind {
         case .named(let type, _):
             return type.isTypeArray
-=======
-    var isArray: Bool {
-        switch kind {
-        case .named(let entity):
-            return entity.type!.isArray
-
-        case .alias(let type, _):
-            return type.isArray
->>>>>>> 16b4e495
 
         case .array:
             return true
@@ -538,16 +412,8 @@
 
     var isTypeStruct: Bool {
         switch kind {
-<<<<<<< HEAD
         case .named(let type, _):
             return type.isTypeStruct
-=======
-        case .named(let entity):
-            return entity.type!.isStruct
-            
-        case .alias(let type, _):
-            return type.isStruct
->>>>>>> 16b4e495
 
         case .struct:
             return true
@@ -557,7 +423,6 @@
         }
     }
 
-<<<<<<< HEAD
     var isEnum: Bool {
         guard case .instance(let type) = kind else {
             return false
@@ -578,8 +443,6 @@
         }
     }
 
-=======
->>>>>>> 16b4e495
     var isProc: Bool {
         guard case .instance(let type) = kind else {
             return false
@@ -589,16 +452,8 @@
 
     var isTypeProc: Bool {
         switch kind {
-<<<<<<< HEAD
         case .named(let type, _):
             return type.isTypeProc
-=======
-        case .named(let entity):
-            return entity.type!.isProc
-                
-        case .alias(let type, _):
-            return type.isProc
->>>>>>> 16b4e495
 
         case .proc:
             return true
@@ -631,13 +486,6 @@
             return true
         }
 
-        return false
-    }
-
-    var isType: Bool {
-        if case .type = kind {
-            return true
-        }
         return false
     }
 
@@ -675,15 +523,10 @@
                 zip(lhsResults, rhsResults).reduce(true, { $0.0 && $0.1.0 == $0.1.1 }) &&
                 lhsIsVariadic == rhsIsVariadic
 
-<<<<<<< HEAD
         case (.instance, .instance),
              (.instance, _),
              (_, .instance):
             panic("Instances must have been unwrapped already, somehow you have an instance of an instance")
-=======
-        case (.type, .type):
-            return true
->>>>>>> 16b4e495
 
         default:
             return false
@@ -1315,16 +1158,9 @@
 
                     e.type = explicitType
                 } else if let rvalueType = rvalueType, case .litStruct? = initExpr {
-<<<<<<< HEAD
 
                     let newType = Type.named(rvalueType, with: e)
                     e.type = newType
-=======
-
-                    e.type = rvalueType
-
-                    let newType = Type.named(e)
->>>>>>> 16b4e495
 
                     // Replace nested types
                     for member in rvalueType.memberScope!.elements.orderedValues {
@@ -1348,11 +1184,7 @@
                                     curType.kind = .pointer(underlyingType: newType)
                                     break loop
 
-<<<<<<< HEAD
                                 case .pointer(let nextType)?:
-=======
-                                case .pointer(let nextType):
->>>>>>> 16b4e495
                                     curType = nextType
 
                                 default:
@@ -1364,7 +1196,6 @@
 
                 } else if let rvalueType = rvalueType, case .litEnum? = initExpr {
 
-<<<<<<< HEAD
                     let newType = Type.named(rvalueType, with: e)
                     e.type = newType
 
@@ -1381,16 +1212,6 @@
                 } else if let rvalueType = rvalueType, rvalueType.isType {
 
                     e.type = Type.named(rvalueType, with: e)
-=======
-                    e.type = rvalueType
-
-                    let newType = Type.named(e)
-
-                    unimplemented()
-                } else if let rvalueType = rvalueType, rvalueType.isType {
-
-                    e.type = Type.alias(of: rvalueType, with: e)
->>>>>>> 16b4e495
                 } else if let rvalueType = rvalueType {
 
                     e.type = rvalueType
@@ -1408,10 +1229,6 @@
 extension Checker {
 
     mutating func checkProcType(_ node: AstNode) -> Type {
-<<<<<<< HEAD
-=======
-
->>>>>>> 16b4e495
         guard case .typeProc(let params, let results, _) = node else {
             panic()
         }
@@ -1449,19 +1266,9 @@
                         reportError("Can only use `..` as final param in list", at: param)
                         return Type.invalid
                     }
-                    
-                    guard let typeNode = typeNode else {
-                        // TODO: tip/suggestion support
-                        reportError("Expected type after `..`\n    Replace with `..any` or append expected type", at: param)
-                        return Type.invalid
-                    }
 
                     isVariadic = true
-<<<<<<< HEAD
-                    e.type = lookupType(typeNode).instance
-=======
-                    e.type = lookupType(typeNode)
->>>>>>> 16b4e495
+                    e.type = lookupType(typeNode!).instance
                 } else {
 
                     checkDecl(paramDecl)
@@ -1483,12 +1290,6 @@
                         return Type.invalid
                     }
 
-                    guard let typeNode = typeNode else {
-                        // TODO: tip/suggestion support
-                        reportError("Expected type after `..`\n    Replace with `..any` or append expected type", at: param)
-                        return Type.invalid
-                    }
-                    
                     isVariadic = true
                     type = lookupType(typeNode).instance
                 } else {
@@ -1566,20 +1367,12 @@
             switch entity.kind {
             case .compiletime:
 
-<<<<<<< HEAD
                 guard let type = entity.type, type.isType else {
-=======
-                guard let type = entity.type, case .type(let instanceType) = type.kind else {
->>>>>>> 16b4e495
                     reportError("Entity `\(node)` cannot be used as type", at: node)
                     return Type.invalid
                 }
 
-<<<<<<< HEAD
                 return type
-=======
-                return instanceType
->>>>>>> 16b4e495
 
             default:
                 // NOTE(vdka): We could support runtime entities being used as type members.
@@ -1593,22 +1386,11 @@
                 return Type.invalid
             }
 
-<<<<<<< HEAD
             guard let type = entity.type, type.isType else {
-=======
-            switch entity.type?.kind {
-            case .type(let type)?:
-                return type
-
-            default:
->>>>>>> 16b4e495
                 reportError("Entity '\(node)' cannot be used as type", at: node)
                 return Type.invalid
             }
             return type
-
-        case .typeProc:
-            return checkProcType(node)
 
         case .typeProc:
             return checkProcType(node)
@@ -1624,9 +1406,6 @@
             switch count {
             case .litInteger(let count, _)?:
                 countValue = UInt(count)
-                
-            case .ellipsis?:
-                return Type.dynamicArray(of: underlyingType)
                 
             case .none:
                 countValue = 0
@@ -1837,11 +1616,7 @@
                             return
                         }
 
-<<<<<<< HEAD
                         guard entity.type!.isPointer, case .pointer(let underlyingType)? = entity.type!.typeKind else {
-=======
-                        guard entity.type!.isPointer else {
->>>>>>> 16b4e495
                             reportError("FIXME(vdka): Some error", at: expr)
                             return
                         }
@@ -1963,9 +1738,6 @@
                 // FIXME(vdka): This will likely break for type aliased arrays.
                 //  IE: `Msg :: u8[255]; Msg { 1 .. 255 }`
                 let underlyingInstanceType = underlyingType.instance
-
-                // TODO(vdka): Check the underlying type is a valid MetaType
-                let underlyingInstanceType = underlyingType.instance!
 
                 if elements.count > numericCast(count), count != 0 {
                     reportError("Too many elements in array literal for type `\(explicitType)`", at: elements[numericCast(count)])
@@ -2036,7 +1808,7 @@
                 totalWidth += entity.type!.width
             }
 
-            type = Type(kind: .struct(scope), flags: .none, width: totalWidth, location: node.startLocation).type
+            type = Type(kind: .struct(scope), flags: .none, width: totalWidth, location: node.startLocation)
 
         case .litEnum(let caseNodes, _):
             
@@ -2084,11 +1856,7 @@
 
             let width = UInt(floor(log2(Double(currentValue - 1))) + 1)
 
-<<<<<<< HEAD
             type = Type(kind: .enum(scope), flags: .none, width: width, location: node.startLocation)
-=======
-            type = Type(kind: .enum(scope), flags: .none, width: width, location: node.startLocation).type
->>>>>>> 16b4e495
 
             for (name, value) in cases {
                 let entity = Entity(name: name, kind: .runtime, type: type, owningScope: scope)
@@ -2118,11 +1886,7 @@
             }
 
         case .litProc(let typeNode, _, _):
-<<<<<<< HEAD
             type = checkProcType(typeNode).instance
-=======
-            type = checkProcType(typeNode)
->>>>>>> 16b4e495
             queueCheckProc(node, type: type, decl: decl)
 
         case .exprParen(let node, _):
@@ -2130,24 +1894,12 @@
 
         case .exprDeref(let expr, let location):
             let operandType = checkExpr(expr, typeHint: typeHint)
-<<<<<<< HEAD
 
             guard case .pointer(let underlyingType)? = operandType.typeKind else {
                 reportError("Cannot dereference non pointer type `\(operandType)`", at: location)
                 return Type.invalid
             }
             type = underlyingType.instance
-=======
-            
-            switch operandType.kind {
-            case .pointer(let underlyingType):
-                type = underlyingType
-                
-            default:
-                reportError("Cannot dereference non pointer type `\(operandType)`", at: location)
-                return Type.invalid
-            }
->>>>>>> 16b4e495
 
         case .exprUnary:
             type = checkExprUnary(node, typeHint: typeHint)
@@ -2183,37 +1935,17 @@
             /// If this returns false then we are actually dealing with a cast
             func callKind(for type: Type) -> CallKind {
 
-<<<<<<< HEAD
                 if type.isType {
                     assert(!type.isTuple)
                     return CallKind.cast(to: type.instance)
                 }
-=======
-                switch type.kind {
-                case .builtin, .struct, .array, .dynamicArray, .tuple, .enum:
-                    return CallKind.invalid
-
-                case .named(let entity):
-                    return callKind(for: entity.type!)
-                        
-                case .alias(let type, _):
-                    return callKind(for: type)
-
-                case .pointer(let underlyingType):
-                    return callKind(for: underlyingType)
->>>>>>> 16b4e495
 
                 if type.isProc, case .proc(let params, let results, let isVariadic)? = type.typeKind {
                     return CallKind.call(params: params, results: results, isVariadic: isVariadic)
                 }
 
-<<<<<<< HEAD
                 if type.isPointer, case .pointer(let underlyingType)? = type.typeKind {
                     return callKind(for: underlyingType)
-=======
-                case .type(let instanceType):
-                    return CallKind.cast(to: instanceType)
->>>>>>> 16b4e495
                 }
 
                 return CallKind.invalid
@@ -2255,8 +1987,8 @@
 
                     let numberOfTrailingArgs = args.count - params.count
                     for arg in args.suffix(numberOfTrailingArgs) {
-                        let argType = checkExpr(arg, typeHint: vaargsType.instance!)
-                        if !canImplicitlyConvert(argType, to: vaargsType.instance!) {
+                        let argType = checkExpr(arg, typeHint: vaargsType)
+                        if !canImplicitlyConvert(argType, to: vaargsType) {
                             reportError("Incompatible type for argument, expected '\(vaargsType)' but got '\(argType)'", at: arg)
                             continue
                         }
@@ -2302,7 +2034,6 @@
                 return Type.invalid
             }
             
-<<<<<<< HEAD
             switch receiverType.typeKind {
             case .array(let underlyingType, _)?:
                 type = underlyingType.instance
@@ -2315,25 +2046,6 @@
 
             case .builtin("rawptr")?:
                 type = Type.u8.instance
-=======
-            switch receiverType.kind {
-            case .array(let underlyingType, _),
-                 .pointer(let underlyingType):
-             
-                switch receiverType.kind {
-                case .array:
-                    type = underlyingType
-                    
-                case .pointer:
-                    type = .pointer(to: underlyingType)
-                    
-                default:
-                    break
-                }
-            
-            case .builtin("string"), .builtin("rawptr"), .builtin("unconstrString"):
-                type = .u8
->>>>>>> 16b4e495
                 
             default:
                 reportError("Cannot subscript type `\(receiverType)", at: receiver)
@@ -2376,22 +2088,14 @@
             //    Instead you want `childType` which for `****u8` would return `***u8`
             let underlyingType = checkExpr(expr, typeHint: typeHint)
 
-<<<<<<< HEAD
             guard type.isType else {
-=======
-            guard case .type(let underlyingInstanceType) = underlyingType.kind else {
->>>>>>> 16b4e495
                 // @errors 
                 // FIXME(vdka): check if message is correct here.
                 reportError("Unresolved Type `\(expr)`", at: location) 
                 return Type.invalid
             }
 
-<<<<<<< HEAD
             type = Type.pointer(to: underlyingType).metatype
-=======
-            type = Type.pointer(to: underlyingInstanceType).type
->>>>>>> 16b4e495
 
         case .directive(let string, _, _) where string == "foreign":
             // pass through foreign declarations
@@ -2444,11 +2148,7 @@
             
         case .ampersand:
             let operandType = checkExpr(expr, typeHint: typeHint)
-<<<<<<< HEAD
             return Type.pointer(to: operandType.metatype).instance
-=======
-            return Type.pointer(to: operandType)
->>>>>>> 16b4e495
 
         default:
             reportError("Undefined unary operation '\(op)'", at: location)
@@ -2634,18 +2334,7 @@
             return targetType
         }
 
-<<<<<<< HEAD
         if case .pointer = exprType.kind, case .pointer(underlyingType: Type.void)? = targetType.typeKind {
-=======
-        if case .pointer = exprType.kind, case .pointer(underlyingType: Type.void) = targetType.kind {
-            return targetType
-        }
-        
-        if case .array(let underlyingType, _) = exprType.kind,
-            case .pointer(let targetUnderlyingType) = targetType.kind,
-            canImplicitlyConvert(underlyingType, to: targetUnderlyingType) {
-            
->>>>>>> 16b4e495
             return targetType
         }
         
@@ -2918,12 +2607,7 @@
         if type == target {
             return true
         }
-<<<<<<< HEAD
         if target == Type.any.instance {
-=======
-        
-        if target == Type.any {
->>>>>>> 16b4e495
             return true
         }
 
@@ -2958,32 +2642,14 @@
             if type.isString, case .array(let type, _)? = target.typeKind, type == .u8 {
                 return true
             }
-<<<<<<< HEAD
             // FIXME(vdka): Not sure why this one is here?
             if type.isString && target == Type.pointer(to: Type.void).instance {
-=======
-            if type.isString && target == Type.pointer(to: Type.void) {
-                return true
-            }
-            if type == Type.unconstrNil && target.isPointer {
->>>>>>> 16b4e495
                 return true
             }
         } else if type.isBooleanesque && target.isBoolean {
             // Numeric types can be converted to booleans through truncation
             return true
-<<<<<<< HEAD
         } else if case .pointer(let underlyingType)? = type.typeKind, case .pointer(let underlyingTargetType)? = target.typeKind {
-=======
-        } else if type.isPointer && target.isBoolean {
-            // FIXME: In the future, this will only allow nullable pointers.
-            // Currently, until sema gets better, we allow both pointers to be
-            // null.
-            
-            // Equivalent to a `null` check
-            return true
-        } else if case .pointer(let underlyingType) = type.kind, case .pointer(let underlyingTargetType) = target.kind {
->>>>>>> 16b4e495
             return canImplicitlyConvert(underlyingType, to: underlyingTargetType)
         } else if case .pointer(let underlyingType)? = type.typeKind, target.isString {
             return canImplicitlyConvert(underlyingType, to: .u8)
@@ -2999,11 +2665,8 @@
             }
 
             return underlyingType == underlyingTargetType && (count <= targetCount || targetCount == 0)
-<<<<<<< HEAD
         } else if type.isString, case .pointer(Type.u8)? = target.typeKind {
             return true
-=======
->>>>>>> 16b4e495
         } else if type.isType, target == Type.typeInfo {
             return true
         }
