--- conflicted
+++ resolved
@@ -312,7 +312,6 @@
         }
     }
 
-<<<<<<< HEAD
     var isAssign: Bool {
         switch self {
         case .stmtAssign:
@@ -322,8 +321,7 @@
             return false
         }
     }
-    
-=======
+
     var isBlock: Bool {
         if case .stmtBlock = self {
             return true
@@ -331,7 +329,6 @@
         return false
     }
 
->>>>>>> f2c67acd
     var isDirective: Bool {
         if case .directive = self {
             return true
