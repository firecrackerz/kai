
let digits      = Array<Byte>("1234567890".utf8)
let opChars     = Array<Byte>("~!%^&+-*/=<>|?".utf8)
let identChars  = Array<Byte>("_abcdefghijklmnopqrstuvwxyzABCDEFGHIJKLMNOPQRSTUVWXYZ".utf8)
let whitespace  = Array<Byte>(" \t\n".utf8)


struct Lexer {

  var scanner: FileScanner
  var buffer: [(kind: Token, location: SourceLocation)] = []

  var lastLocation: SourceLocation

  init(_ file: File) {

    self.scanner = FileScanner(file: file)
    self.lastLocation = scanner.position
  }

  mutating func peek(aheadBy n: Int = 0) throws -> (kind: Token, location: SourceLocation)? {
    if n < buffer.count { return buffer[n] }

    for _ in buffer.count...n {
      guard let token = try next() else { return nil }
      buffer.append(token)
    }
    return buffer.last
  }

  @discardableResult
  mutating func pop() throws -> (kind: Token, location: SourceLocation) {
    if buffer.isEmpty {
      let token = try next()!
      lastLocation = token.location
      return token
    }
    else {
      let token = buffer.removeFirst()
      lastLocation = token.location
      return token
    }
  }

  internal mutating func next() throws -> (kind: Token, location: SourceLocation)? {
    try skipWhitespace()

    guard let char = scanner.peek() else { return nil }

    let location = scanner.position

    switch char {
    case _ where identChars.contains(char):
      let symbol = consume(with: identChars + digits)
      if let keyword = Token.Keyword(rawValue: symbol) { return (.keyword(keyword), location) }
      else if symbol == "_" { return (.underscore, location) }
      else { return (.identifier(symbol), location) }

    case _ where opChars.contains(char):
      let symbol = consume(with: opChars)
      if let keyword = Token.Keyword(rawValue: symbol) { return (.keyword(keyword), location) }
      else if symbol == "=" { return (.equals, location) }
      else { return (.operator(symbol), location) }

    // TODO(vdka): Correctly consume (and validate) number literals (real and integer)
    case _ where digits.contains(char):
      let number = consume(with: digits)
      return (.integer(number), location)

    case "\"":
      scanner.pop()
      let string = consume(upTo: "\"")
      guard case "\""? = scanner.peek() else { throw error(.unterminatedString) }
      scanner.pop()
      return (.string(string), location)

    case "(":
      scanner.pop()
      return (.lparen, location)

    case ")":
      scanner.pop()
      return (.rparen, location)

    case "[":
      scanner.pop()
      return (.lbrack, location)

    case "]":
      scanner.pop()
      return (.rbrack, location)

    case "{":
      scanner.pop()
      return (.lbrace, location)

    case "}":
      scanner.pop()
      return (.rbrace, location)

    case ":":
      scanner.pop()
      return (.colon, location)

    case ",":
      scanner.pop()
      return (.comma, location)

    case ".":
      scanner.pop()
      return (.dot, location)

    case "#":
      scanner.pop()
      let identifier = consume(upTo: { !whitespace.contains($0) })
      guard let directive = Token.Directive(rawValue: identifier) else {
        throw error(.unknownDirective(identifier))
      }

      return (.directive(directive), location)

    default:
      let suspect = consume(upTo: whitespace.contains)

      throw error(.invalidToken(suspect))
    }
  }

  @discardableResult
  private mutating func consume(with chars: [Byte]) -> ByteString {

    var str: ByteString = ""
    while let char = scanner.peek(), chars.contains(char) {
      scanner.pop()
      str.append(char)
    }

    return str
  }

  @discardableResult
  private mutating func consume(with chars: ByteString) -> ByteString {

    var str: ByteString = ""
    while let char = scanner.peek(), chars.bytes.contains(char) {
      scanner.pop()
      str.append(char)
    }

    return str
  }

  @discardableResult
  private mutating func consume(upTo predicate: (Byte) -> Bool) -> ByteString {

    var str: ByteString = ""
    while let char = scanner.peek(), predicate(char) {
      scanner.pop()
      str.append(char)
    }
    return str
  }

  @discardableResult
  private mutating func consume(upTo target: Byte) -> ByteString {

    var str: ByteString = ""
    while let char = scanner.peek(), char != target {
      scanner.pop()
      str.append(char)
    }
    return str
  }

}

extension Lexer {

  fileprivate mutating func skipWhitespace() throws {
    while let char = scanner.peek() {

      switch char {
      case "/":
        if scanner.peek(aheadBy: 1) == "*" { try skipBlockComment() }
        else if scanner.peek(aheadBy: 1) == "/" { skipLineComment() }
        try skipWhitespace()
        return

      case _ where whitespace.contains(char):
        scanner.pop()

      default:
        return
      }
    }
  }

  private mutating func skipBlockComment() throws {
    assert(scanner.hasPrefix("/*"))

    scanner.pop(2)

    var depth: UInt = 1
    repeat {

      guard scanner.peek() != nil else {
        throw error(.unmatchedBlockComment)
      }

      if scanner.hasPrefix("*/") { depth -= 1 }
      else if scanner.hasPrefix("/*") { depth += 1 }

      scanner.pop()

      if depth == 0 { break }
    } while depth > 0
    scanner.pop()
  }

  private mutating func skipLineComment() {
    assert(scanner.hasPrefix("//"))

    while let char = scanner.peek(), char != "\n" { scanner.pop() }
  }
}

extension Lexer {

  func error(_ reason: Error.Reason, message: String? = nil) -> Swift.Error {
    return Error(severity: .error, message: reason.description, location: scanner.position, highlights: [])
  }

  struct Error: CompilerError {

    var severity: Severity
    var message: String?
    var location: SourceLocation
    var highlights: [SourceRange]

<<<<<<< HEAD
    enum Reason: Swift.Error {
      case unterminatedString
      case unknownDirective
=======
    enum Reason: Swift.Error, CustomStringConvertible {
>>>>>>> 23bba00a
      case unmatchedBlockComment
      case invalidToken(ByteString)
      case unknownDirective(ByteString)

      var description: String {

        switch self {
        case .unknownDirective(let culprit): return "Unknown directive '\(culprit)'"
        case .unmatchedBlockComment: return "Unmatched block comment"
        case .invalidToken(let culprit): return "The token '\(culprit)' is unrecognized"
        }
      }
    }
  }
}<|MERGE_RESOLUTION|>--- conflicted
+++ resolved
@@ -114,7 +114,7 @@
       scanner.pop()
       let identifier = consume(upTo: { !whitespace.contains($0) })
       guard let directive = Token.Directive(rawValue: identifier) else {
-        throw error(.unknownDirective(identifier))
+        throw error(.unknownDirective)
       }
 
       return (.directive(directive), location)
@@ -231,27 +231,23 @@
   }
 
   struct Error: CompilerError {
-
     var severity: Severity
+
     var message: String?
     var location: SourceLocation
     var highlights: [SourceRange]
 
-<<<<<<< HEAD
-    enum Reason: Swift.Error {
+    enum Reason: Swift.Error, CustomStringConvertible {
       case unterminatedString
       case unknownDirective
-=======
-    enum Reason: Swift.Error, CustomStringConvertible {
->>>>>>> 23bba00a
       case unmatchedBlockComment
       case invalidToken(ByteString)
-      case unknownDirective(ByteString)
 
       var description: String {
 
         switch self {
-        case .unknownDirective(let culprit): return "Unknown directive '\(culprit)'"
+        case .unterminatedString: return "Unterminated string"
+        case .unknownDirective: return "Unknown directive"
         case .unmatchedBlockComment: return "Unmatched block comment"
         case .invalidToken(let culprit): return "The token '\(culprit)' is unrecognized"
         }
