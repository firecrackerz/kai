

struct Parser {

    var lexer: Lexer
    var context: Context = Context()

    var errors: UInt = 0

    init(_ lexer: inout Lexer) {
        self.lexer = lexer
    }

    mutating func parse() throws -> (AST, errors: UInt) {

        let node = AST.Node(.file(name: lexer.scanner.file.name))

        while true {
            let expr: AST.Node
            do {
                expr = try expression()
            } catch let error as Parser.Error {
                try error.recover(with: &self)
                continue
            } catch { throw error }

            guard expr.kind != .empty else { return (node, errors) }

            node.children.append(expr)
        }
    }

    static func parse(_ lexer: inout Lexer) throws -> (AST, errors: UInt) {

        var parser = Parser(&lexer)

        return try parser.parse()
    }

    mutating func expression(_ rbp: UInt8 = 0) throws -> AST.Node {

        // TODO(vdka): This should probably throw instead of returning an empty node. What does an empty AST.Node even mean.
        guard let (token, location) = try lexer.peek() else { return AST.Node(.empty) }

        var left = try nud(for: token)
        left.location = location // NOTE(vdka): Is this generating incorrect locations?

        // operatorImplementation's need to be skipped too.
        if case .operatorDeclaration = left.kind { return left }
        else if case .declaration(_) = left.kind { return left }
        else if case .comma? = try lexer.peek()?.kind, case .procedureCall = context.state { return left }

        while let (nextToken, _) = try lexer.peek(), let lbp = lbp(for: nextToken),
            rbp < lbp
        {
            left = try led(for: nextToken, with: left)
        }

        return left
    }
}

extension Parser {

    mutating func lbp(for token: Lexer.Token) -> UInt8? {

        switch token {
        case .operator(let symbol):

            switch try? (lexer.peek(aheadBy: 1)?.kind, lexer.peek(aheadBy: 2)?.kind) {
            case (.colon?, .colon?)?:
                return 0

            default:
                return Operator.table.first(where: { $0.symbol == symbol })?.lbp
            }

        case .colon:
            return UInt8.max

        case .comma:
            return 180

        case .equals:
            return 160

        case .lbrack, .lparen, .dot:
            return 20

        default:
            return 0
        }
    }

    mutating func nud(for token: Lexer.Token) throws -> AST.Node {

        switch token {
        case .operator(let symbol):
            // If the next token is a colon then this should be a declaration
            switch try (lexer.peek(aheadBy: 1)?.kind, lexer.peek(aheadBy: 2)?.kind) {
            case (.colon?, .colon?):
                return try Parser.parseOperatorDeclaration(&self)

            default:
                guard let nud = Operator.table.first(where: { $0.symbol == symbol })?.nud else {
                    throw error(.nonInfixOperator(token))
                }
                return try nud(&self)
            }

        case .identifier(let symbol):
            try consume()
            return AST.Node(.identifier(symbol))

        case .underscore:
            try consume()
            return AST.Node(.dispose)

        case .integer(let literal):
            try consume()
            return AST.Node(.integer(literal))

        case .real(let literal):
            try consume()
            return AST.Node(.real(literal))

        case .string(let literal):
            try consume()
            return AST.Node(.string(literal))

        case .keyword(.true):
            try consume()
            return AST.Node(.boolean(true))

        case .keyword(.false):
            try consume()
            return AST.Node(.boolean(false))

        case .lparen:
            try consume(.lparen)
            let expr = try expression()
            try consume(.rparen)
            return expr

        case .keyword(.if):
            let (_, startLocation) = try consume(.keyword(.if))

            let conditionExpression = try expression()
            let thenExpression = try expression()

            guard case .keyword(.else)? = try lexer.peek()?.kind else {
                return AST.Node(.conditional, children: [conditionExpression, thenExpression], location: startLocation)
            }

            try consume(.keyword(.else))
            let elseExpression = try expression()
            return AST.Node(.conditional, children: [conditionExpression, thenExpression, elseExpression], location: startLocation)

<<<<<<< HEAD
        case .keyword(.return):
            
            let (_, startLocation) = try consume(.keyword(.return))

            // NOTE(vdka): Is it fine if this fails, will it change the parser state?
            if let expr = try? expression() {
                return AST.Node(.return, children: [expr], location: startLocation)
            } else {
                return AST.Node(.return, location: startLocation)
            }

=======
        case .keyword(.for):
            let (_, startLocation) = try consume(.keyword(.for))

            var expressions: [AST.Node] = []
            while try lexer.peek()?.kind != .lparen {
                let expr = try expression()
                expressions.append(expr)
            }

            push(context: .loopBody)
            defer { popContext() }

            let body = try expression()

            expressions.append(body)

            return AST.Node(.loop, children: expressions, location: startLocation)

        case .keyword(.break):
            let (_, startLocation) = try consume(.keyword(.break))

            guard case .loopBody = context.state else {
                throw error(.nonInfixOperator(token), location: startLocation)
            }

            return AST.Node(.break, location: startLocation)

        case .keyword(.continue):
            let (_, startLocation) = try consume(.keyword(.continue))

            guard case .loopBody = context.state else {
                throw error(.nonInfixOperator(token), location: startLocation)
            }

            return AST.Node(.continue, location: startLocation)

>>>>>>> 98205d67
        case .lbrace:
            let (_, startLocation) = try consume(.lbrace)

            let scopeSymbols = SymbolTable.push()
            defer { SymbolTable.pop() }

            let node = AST.Node(.scope(scopeSymbols))
            while let next = try lexer.peek()?.kind, next != .rbrace {
                let expr = try expression()
                node.add(expr)
            }

            let (_, endLocation) = try consume(.rbrace)

            node.sourceRange = startLocation..<endLocation

            return node

        case .directive(.file):
            let (_, location) = try consume()
            let wrapped = ByteString(location.file)
            return AST.Node(.string(wrapped))

        case .directive(.line):
            let (_, location) = try consume()
            let wrapped = ByteString(location.line.description)
            return AST.Node(.integer(wrapped))

        case .directive(.import):
            return try Parser.parseImportDirective(&self)

        default:
            fatalError()
        }
    }

    mutating func led(for token: Lexer.Token, with lvalue: AST.Node) throws -> AST.Node {

        switch token {
        case .operator(let symbol):
            guard let led = Operator.table.first(where: { $0.symbol == symbol })?.led else {
                throw error(.nonInfixOperator(token))
            }
            return try led(&self, lvalue)

        case .dot:
            let (_, location) = try consume(.dot)

            guard case let (.identifier(member), memberLocation)? = try lexer.peek() else {
                throw error(.expectedMemberName)
            }
            try consume()

            let rvalue = AST.Node(.identifier(member), location: memberLocation)

            return AST.Node(.memberAccess, children: [lvalue, rvalue], location: location)

        case .comma:
            try consume()

            let rhs = try expression(UInt8.max)

            if case .multiple = lvalue.kind { lvalue.children.append(rhs) }
            else { return AST.Node(.multiple, children: [lvalue, rhs]) }

            return lvalue

        case .lbrack:
            let (_, startLocation) = try consume(.lbrack)
            let expr = try expression()
            try consume(.rbrack)

            return AST.Node(.subscript, children: [lvalue, expr], location: startLocation)

        case .lparen:

            return try Parser.parseProcedureCall(&self, lvalue)

        case .equals:

            let (_, location) = try consume(.equals)

            let rhs = try expression()

            return AST.Node(.assignment("="), children: [lvalue, rhs], location: location)

        case .colon:

            if case .colon? = try lexer.peek(aheadBy: 1)?.kind {
                return try Parser.parseCompileTimeDeclaration(&self, lvalue)
            } // '::'
                // ':' 'id' '=' 'expr' | ':' '=' 'expr'

            try consume(.colon)

            switch lvalue.kind {
            case .identifier(let id):
                let symbol = Symbol(id, location: lvalue.location!)
                try SymbolTable.current.insert(symbol)

                switch try lexer.peek()?.kind {
                case .equals?: // type infered
                    try consume()
                    let rhs = try expression()
                    return AST.Node(.declaration(symbol), children: [rhs], location: lvalue.location)

                default: // type provided
                    let type = try parseType()
                    symbol.type = type

                    try consume(.equals)
                    let rhs = try expression()
                    return AST.Node(.declaration(symbol), children: [rhs])
                }

            case .multiple:
                let symbols: [Symbol] = try lvalue.children.map { node in
                    // NOTE(vdka): Unfortunately, and go falls into this trap also, if your _infered_ assignment operators
                    //  lvalue is predefined it must be redefined. This makes no sense for anything other than a identifier
                    // TODO(vdka): Need to really work out the finicky behaviour of the ':=' operator
                    guard case .identifier(let id) = node.kind else { throw error(.badlvalue) }
                    let symbol = Symbol(id, location: node.location!)
                    try SymbolTable.current.insert(symbol)

                    return symbol
                }

                switch try lexer.peek()?.kind {
                case .equals?:
                    // We will need to infer the type. The AST returned will have 2 child nodes.
                    try consume()
                    let rvalue = try expression()
                    // TODO(vdka): Pull the rvalue's children onto the generated node assuming it is a multiple node.

                    let lvalue = AST.Node(.multiple, children: symbols.map({ AST.Node(.declaration($0), location: $0.location) }))

                    return AST.Node(.multipleDeclaration, children: [lvalue, rvalue], location: symbols.first?.location)

                case .identifier?:
                    unimplemented("Explicit types in multiple declaration's is not yet implemented")

                default:
                    throw error(.syntaxError)
                }

            default:
                fatalError("bad lvalue?")
            }

        default:
            unimplemented()
        }
    }
}


// - MARK: Helpers

extension Parser {

    @discardableResult
    mutating func consume(_ expected: Lexer.Token? = nil) throws -> (kind: Lexer.Token, location: SourceLocation) {
        guard let expected = expected else {
            // Seems we exhausted the token stream
            // TODO(vdka): Fix this up with a nice error message
            guard try lexer.peek() != nil else { fatalError() }
            return try lexer.pop()
        }

        guard try lexer.peek()?.kind == expected else {
            throw error(.expected("something TODO ln Parser.swift:324"), location: try lexer.peek()!.location)
        }

        return try lexer.pop()
    }
}<|MERGE_RESOLUTION|>--- conflicted
+++ resolved
@@ -156,9 +156,43 @@
             let elseExpression = try expression()
             return AST.Node(.conditional, children: [conditionExpression, thenExpression, elseExpression], location: startLocation)
 
-<<<<<<< HEAD
+        case .keyword(.for):
+            let (_, startLocation) = try consume(.keyword(.for))
+
+            var expressions: [AST.Node] = []
+            while try lexer.peek()?.kind != .lparen {
+                let expr = try expression()
+                expressions.append(expr)
+            }
+
+            push(context: .loopBody)
+            defer { popContext() }
+
+            let body = try expression()
+
+            expressions.append(body)
+
+            return AST.Node(.loop, children: expressions, location: startLocation)
+
+        case .keyword(.break):
+            let (_, startLocation) = try consume(.keyword(.break))
+
+            guard case .loopBody = context.state else {
+                throw error(.nonInfixOperator(token), location: startLocation)
+            }
+
+            return AST.Node(.break, location: startLocation)
+
+        case .keyword(.continue):
+            let (_, startLocation) = try consume(.keyword(.continue))
+
+            guard case .loopBody = context.state else {
+                throw error(.keywordNotValid, location: startLocation)
+            }
+
+            return AST.Node(.continue, location: startLocation)
+
         case .keyword(.return):
-            
             let (_, startLocation) = try consume(.keyword(.return))
 
             // NOTE(vdka): Is it fine if this fails, will it change the parser state?
@@ -168,44 +202,6 @@
                 return AST.Node(.return, location: startLocation)
             }
 
-=======
-        case .keyword(.for):
-            let (_, startLocation) = try consume(.keyword(.for))
-
-            var expressions: [AST.Node] = []
-            while try lexer.peek()?.kind != .lparen {
-                let expr = try expression()
-                expressions.append(expr)
-            }
-
-            push(context: .loopBody)
-            defer { popContext() }
-
-            let body = try expression()
-
-            expressions.append(body)
-
-            return AST.Node(.loop, children: expressions, location: startLocation)
-
-        case .keyword(.break):
-            let (_, startLocation) = try consume(.keyword(.break))
-
-            guard case .loopBody = context.state else {
-                throw error(.nonInfixOperator(token), location: startLocation)
-            }
-
-            return AST.Node(.break, location: startLocation)
-
-        case .keyword(.continue):
-            let (_, startLocation) = try consume(.keyword(.continue))
-
-            guard case .loopBody = context.state else {
-                throw error(.nonInfixOperator(token), location: startLocation)
-            }
-
-            return AST.Node(.continue, location: startLocation)
-
->>>>>>> 98205d67
         case .lbrace:
             let (_, startLocation) = try consume(.lbrace)
 
