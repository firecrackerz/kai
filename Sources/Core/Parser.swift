--- conflicted
+++ resolved
@@ -742,12 +742,8 @@
                 let decl = parseDeclForBlock(foreign: true)
                 x = Foreign(directive: directive, library: library, decl: decl, linkname: nil, callconv: nil)
             }
-<<<<<<< HEAD
+            return x
         case .callconv?:
-=======
-            return x
-        case "callconv":
->>>>>>> 477bcbab
             let conv = parseStringLit()
             allowNewline()
             var x: Stmt
@@ -813,16 +809,12 @@
             expectTerm()
             return d
         default:
-<<<<<<< HEAD
             if LeadingDirective(rawValue: name) != nil {
                 reportError("'\(name)' is a leading directive", at: directive)
             } else {
                 reportError("Unknown trailing directive '\(name)'", at: directive)
             }
-=======
-            reportError("Unknown trailing directive '\(name)'", at: directive)
             expectTerm()
->>>>>>> 477bcbab
             return decl
         }
     }
