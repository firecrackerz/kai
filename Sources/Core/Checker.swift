import LLVM

// sourcery:noinit
struct Checker {
    var file: SourceFile

    var context: Context

    init(file: SourceFile) {
        self.file = file
        context = Context(scope: file.scope, previous: nil)
    }

    // sourcery:noinit
    class Context {

        var scope: Scope
        var previous: Context?

        var expectedReturnType: ty.Tuple? = nil
        var nearestExpectedReturnType: ty.Tuple? {
<<<<<<< HEAD
            return expectedReturnType ?? previous?.nearestExpectedReturnType
=======
            return expectedReturnType ?? previous?.expectedReturnType
>>>>>>> 477bcbab
        }
        var specializationCallNode: Call? = nil

        var nextCase: CaseClause?
        var switchLabel: Entity?
        var nearestSwitchLabel: Entity? {
            return switchLabel ?? previous?.nearestSwitchLabel
        }
        var inSwitch: Bool {
            return nearestSwitchLabel != nil
        }

        var loopLabel: Entity?
        var nearestLoopLabel: Entity? {
            return loopLabel ?? previous?.nearestLoopLabel
        }
        var inLoop: Bool {
            return nearestLoopLabel != nil
        }

        var nearestLabel: Entity? {
            assert(loopLabel == nil || switchLabel == nil)
            return loopLabel ?? switchLabel ?? previous?.nearestLabel
        }

        init(scope: Scope, previous: Context?) {
            self.scope = scope
            self.previous = previous
        }
    }

    mutating func pushContext(owningNode: Node? = nil) {
        let newScope = Scope(parent: context.scope, owningNode: owningNode)
        context = Context(scope: newScope, previous: context)
    }

    mutating func popContext() {
        context = context.previous!
    }

    func declare(_ entity: Entity, scopeOwnsEntity: Bool = true) {
        let previous = context.scope.insert(entity, scopeOwnsEntity: scopeOwnsEntity)

        if let previous = previous {

            reportError("Invalid redeclaration of '\(previous.name)'", at: entity.ident.start)
            file.attachNote("Previous declaration here: \(previous.ident.start)")
        }
    }
}

extension Checker {

    mutating func check() {
        for node in file.nodes {
            check(topLevelStmt: node)
        }
    }

    mutating func check(topLevelStmt: TopLevelStmt) {
        switch topLevelStmt {
        case let i as Import:
            check(import: i)
        case let l as Library:
            check(library: l)
        case let f as Foreign:
            check(foreign: f)
        case let d as DeclBlock:
            check(declBlock: d)
        case let d as Declaration:
            check(decl: d)
        default:
            fatalError()
        }
    }

    mutating func check(stmt: Stmt) {

        switch stmt {
        case is Empty:
            return

        case let stmt as ExprStmt:
            let type = check(expr: stmt.expr)
            switch stmt.expr {
            case let call as Call:
                switch call.checked! {
                case .call, .specializedCall:
                    guard let fnNode = (call.fun.type as? ty.Function)?.node, fnNode.isDiscardable || type is ty.Void else {
                        fallthrough
                    }
                    return
                default:
                    break
                }

            default:
                if !(type is ty.Invalid) {
                    reportError("Expression of type '\(type)' is unused", at: stmt.start)
                }
            }
        case let decl as Declaration:
            check(decl: decl)
        case let assign as Assign:
            check(assign: assign)
        case let block as Block:
            for stmt in block.stmts {
                check(stmt: stmt)
            }
        case let ret as Return:
            let expectedReturn = context.nearestExpectedReturnType!

            var isVoidReturn = false
            if expectedReturn.types.count == 1 && expectedReturn.types[0] is ty.Void {
                isVoidReturn = true
            }

            for (value, expected) in zip(ret.results, expectedReturn.types) {
                let type = check(expr: value, desiredType: expected)
                if type != expected {
                    if isVoidReturn {
                        reportError("Void function should not return a value", at: value.start)
                        return
                    } else {
                        reportError("Cannot convert type '\(type)' to expected type '\(expected)'", at: value.start)
                    }
                }
            }

            if ret.results.count < expectedReturn.types.count, !(expectedReturn.types.first is ty.Void) {
                reportError("Not enough arguments to return", at: ret.start)
                return
            }

            if ret.results.count > expectedReturn.types.count {
                reportError("Too many arguments to return", at: ret.start)
                return
            }

        case let fór as For:
            check(for: fór)

        case let íf as If:
            check(if: íf)

        default:
            print("Warning: statement '\(stmt)' passed through without getting checked")
        }
    }

    mutating func check(decl: Declaration) {
        var expectedType: Type?
        var entities: [Entity] = []

        if let explicitType = decl.explicitType {
            expectedType = check(expr: explicitType)
            expectedType = lowerFromMetatype(expectedType!, atNode: explicitType)
        }

        if decl.values.count == 1 && decl.names.count > 1, let call = decl.values[0] as? Call {
            // Declares more than 1 new entity with the RHS being a call returning multiple values.
            let tuple = check(callOrCast: call) as! ty.Tuple
            let types = tuple.types

            for (ident, type) in zip(decl.names, types) {
                if ident.name == "_" {
                    entities.append(Entity.anonymous)
                    continue
                }
                let entity = Entity(ident: ident, type: type, flags: .none, memberScope: nil, owningScope: nil, value: nil)
                if decl.isConstant {
                    entity.flags.insert(.constant)
                }
                if type is ty.Metatype {
                    entity.flags.insert(.type)
                }
                entities.append(entity)
            }
            decl.entities = entities

        } else if decl.values.isEmpty {
            assert(!decl.isConstant)

            let type = expectedType!
            for ident in decl.names {
                let entity = Entity(ident: ident, type: type, flags: .none, memberScope: nil, owningScope: nil, value: nil)
                if decl.isConstant {
                    entity.flags.insert(.constant)
                }
                if type is ty.Metatype {
                    entity.flags.insert(.type)
                }
                entities.append(entity)
            }

        } else {

            for (ident, value) in zip(decl.names, decl.values) {
                var type = check(expr: value, desiredType: expectedType)
                if ident.name == "_" {
                    entities.append(Entity.anonymous)
                    continue
                }
                if let expectedType = expectedType, type is ty.Function, let pointer = expectedType as? ty.Pointer {
                    if type != pointer.pointeeType {
                        reportError("Cannot convert value of type '\(type)' to specified type '\(expectedType)'", at: value.start)
                        type = expectedType
                    }
                } else if let expectedType = expectedType, type != expectedType {
                    reportError("Cannot convert value of type '\(type)' to specified type '\(expectedType)'", at: value.start)
                    type = expectedType
                }

                let entity = Entity(ident: ident, type: type, flags: .none, memberScope: nil, owningScope: nil, value: nil)
                if decl.isConstant {
                    entity.flags.insert(.constant)
                }
                if type is ty.Metatype {
                    entity.flags.insert(.type)
                }
                entities.append(entity)
            }
        }

        decl.entities = entities
        for entity in entities {
            declare(entity)
        }
    }

    mutating func check(declBlock b: DeclBlock) {
        for decl in b.decls {
            guard decl.names.count == 1 else {
                reportError("Grouped declarations must be singular", at: decl.names[1].start)
                continue
            }
            decl.callconv = decl.callconv ?? b.callconv
            decl.linkname = decl.linkname ?? (b.linkprefix ?? "") + decl.names[0].name
            if b.isForeign {
                check(foreignDecl: decl)
            } else {
                check(decl: decl)
            }
        }
    }

    mutating func check(foreignDecl d: Declaration) {

        let ident = d.names[0]
        if ident.name == "_" {
            reportError("The dispose identifer is not a permitted name in foreign declarations", at: ident.start)
            return
        }

        // only 2 forms allowed by the parser `i: ty` or `i :: ty`
        //  these represent a foreign variable and a foreign constant respectively.
        // In both cases these are no values, just an explicitType is set. No values.
        var type = check(expr: d.explicitType!)
        type = lowerFromMetatype(type, atNode: d.explicitType!)
        if d.isConstant {
            if let pointer = type as? ty.Pointer, pointer.pointeeType is ty.Function {
                type = pointer.pointeeType
            }
        }

        let entity = Entity(ident: ident, type: type, flags: d.isConstant ? [.constant, .foreign] : .foreign, memberScope: nil, owningScope: nil, value: nil)
        declare(entity)
        d.entities = [entity]
    }

    mutating func check(assign: Assign) {

        if assign.rhs.count == 1 && assign.lhs.count > 1, let call = assign.rhs[0] as? Call {
            let tuple = check(callOrCast: call) as! ty.Tuple
            let types = tuple.types

            for (lhs, type) in zip(assign.lhs, types) {
                let expectedType = check(expr: lhs)

                if !canConvert(type, to: expectedType) && !implicitlyConvert(type, to: expectedType) {
                    reportError("Cannot assign value of type '\(type)' to type '\(expectedType)'", at: call.start)
                }
            }
        } else {

            for (lhs, rhs) in zip(assign.lhs, assign.rhs) {
                let lhsType = check(expr: lhs)
                let rhsType = check(expr: rhs)

                if !canConvert(rhsType, to: lhsType) && !implicitlyConvert(rhsType, to: lhsType) {
                    reportError("Cannot assign value of type '\(rhsType)' to type \(lhsType)", at: rhs.start)
                }
            }

            if assign.lhs.count != assign.rhs.count {
                reportError("Assignment count missmatch \(assign.lhs.count) = \(assign.rhs.count)", at: assign.start)
            }
        }
    }

    mutating func check(import i: Import) {

        var entity: Entity?
        if let alias = i.alias {
            entity = Entity(ident: alias, type: nil, flags: .file, memberScope: nil, owningScope: nil, value: nil)
        } else if !i.importSymbolsIntoScope {
            guard let name = i.resolvedName else {
                reportError("Cannot infer an import name for '\(i.path)'", at: i.path.start)
                file.attachNote("You will need to manually specify one")
                return
            }
            let ident = Ident(start: noPos, name: name, entity: nil)
            entity = Entity(ident: ident, type: nil, flags: .file, memberScope: nil, owningScope: nil, value: nil)
        }

        // TODO: Ensure the import has been fully checked

        if i.importSymbolsIntoScope {
            for member in i.scope.members {
                guard !member.flags.contains(.file) else {
                    continue
                }

                declare(member, scopeOwnsEntity: false)
            }
        } else if let entity = entity {
            entity.memberScope = i.scope
            entity.type = ty.File(memberScope: i.scope)
            declare(entity)
        }
    }

    mutating func check(library l: Library) {

        guard let lit = l.path as? BasicLit, lit.token == .string else {
            reportError("Library path must be a string literal value", at: l.path.start)
            return
        }

        let path = lit.value as! String

        l.resolvedName = l.alias?.name ?? pathToEntityName(path)

        // TODO: Use the Value system to resolve any string value.
        guard let name = l.resolvedName else {
            reportError("Cannot infer an import name for '\(path)'", at: l.path.start)
            file.attachNote("You will need to manually specify one")
            return
        }
        let ident = l.alias ?? Ident(start: noPos, name: name, entity: nil)
        let entity = Entity(ident: ident, type: nil, flags: .library, memberScope: nil, owningScope: nil, value: nil)
        declare(entity)

        if path != "libc" && path != "llvm" {

            guard let linkpath = resolveLibraryPath(path, for: file.fullpath) else {
                reportError("Failed to resolve path for '\(path)'", at: l.path.start)
                return
            }
            file.package.linkedLibraries.insert(linkpath)
        }
    }

    mutating func check(foreign f: Foreign) {

        // TODO: Check callconv
        guard let entity = context.scope.lookup(f.library.name) else {
            reportError("Use of undefined identifier '\(f.library)'", at: f.library.start)
            return
        }
        guard entity.flags.contains(.library) else {
            reportError("Expected a library", at: f.library.start)
            return
        }
        f.library.entity = entity

        check(foreignDecl: f.decl as! Declaration)
    }
}


// MARK: Expressions

extension Checker {

    mutating func check(expr: Expr, desiredType: Type? = nil) -> Type {

        switch expr {
        case let ident as Ident:
            check(ident: ident)

        case let lit as BasicLit:
            check(basicLit: lit, desiredType: desiredType)

        case let lit as CompositeLit:
            check(compositeLit: lit)

        case let fn as FuncLit:
            check(funcLit: fn)

        case let fn as FuncType:
            check(funcType: fn)

        case let polyType as PolyType:
            check(polyType: polyType)

        case let variadic as VariadicType:
            variadic.type = check(expr: variadic.explicitType)

        case let pointer as PointerType:
            var pointee = check(expr: pointer.explicitType)
            pointee = lowerFromMetatype(pointee, atNode: pointer.explicitType)
            let type = ty.Pointer(pointeeType: pointee)
            pointer.type = ty.Metatype(instanceType: type)

        case let array as ArrayType:
            var element = check(expr: array.explicitType)
            element = lowerFromMetatype(element, atNode: array)
            // TODO: extract compile-time constant from expression `array.length`
            _ = check(expr: array.length)
            guard
                let lit = array.length as? BasicLit,
                let length = lit.value as? UInt64
            else {
                reportError("Currently, only array literals are allowed for array length", at: array.length.start)
                return ty.invalid
            }

            let type = ty.Array(length: Int(length), elementType: element)
            array.type = ty.Metatype(instanceType: type)

        case let strućt as StructType:
            check(struct: strućt)

        case let paren as Paren:
            paren.type = check(expr: paren.element, desiredType: desiredType)

        case let unary as Unary:
            check(unary: unary, desiredType: desiredType)

        case let binary as Binary:
            check(binary: binary, desiredType: desiredType)

        case let ternary as Ternary:
            check(ternary: ternary, desiredType: desiredType)

        case let selector as Selector:
            check(selector: selector)

        case let subsćript as Subscript:
            check(subscript: subsćript)

        case let call as Call:
            check(callOrCast: call)

        default:
            print("Warning: expression '\(expr)' passed through without getting checked")
        }

        // TODO: Untyped types
        // NOTE: The pattern of `break exit` ensures that types are set on the Expr when we exit.
        return expr.type ?? ty.invalid
    }

    @discardableResult
    mutating func check(ident: Ident) -> Type {
        guard let entity = context.scope.lookup(ident.name) else {
            reportError("Use of undefined identifier '\(ident)'", at: ident.start)
            ident.entity = Entity.invalid
            return ty.invalid
        }
        ident.entity = entity
        guard !entity.flags.contains(.library) else {
            reportError("Cannot use library as expression", at: ident.start)
            ident.entity = Entity.invalid
            return ty.invalid
        }
        ident.entity = entity
        return entity.type!
    }

    @discardableResult
    mutating func check(basicLit lit: BasicLit, desiredType: Type?) -> Type {
        // TODO: Untyped types
        switch lit.token {
        case .int:
            switch lit.text.prefix(2) {
            case "0x":
                let text = String(lit.text.suffix(1))
                lit.value = UInt64(text, radix: 16)!
            case "0o":
                let text = String(lit.text.suffix(1))
                lit.value = UInt64(text, radix: 8)!
            case "0b":
                let text = String(lit.text.suffix(1))
                lit.value = UInt64(text, radix: 2)!
            default:
                lit.value = UInt64(lit.text, radix: 10)!
            }
            if let desiredType = desiredType, desiredType is ty.Integer || desiredType is ty.FloatingPoint {
                lit.type = desiredType
            } else {
                lit.type = ty.i64
            }
        case .float:
            lit.value = Double(lit.text)!
            lit.type = ty.f64
        case .string:
            // NOTE: unquoted in the Parser.
            lit.type = ty.string
        default:
            lit.type = ty.invalid
        }
        return lit.type
    }

    @discardableResult
    mutating func check(compositeLit lit: CompositeLit) -> Type {
        var type = check(expr: lit.explicitType)
        type = lowerFromMetatype(type, atNode: lit.explicitType)

        switch type {
        case let type as ty.Struct:
            if lit.elements.count > type.fields.count {
                reportError("Too many values in struct initializer", at: lit.elements[type.fields.count].start)
            }
            for (el, field) in zip(lit.elements, type.fields) {

                if let key = el.key {
                    guard let ident = key as? Ident else {
                        reportError("Expected identifier for key in composite literal for struct", at: key.start)
                        lit.type = ty.invalid
                        return ty.invalid
                    }
                    guard let field = type.fields.first(where: { $0.name == ident.name }) else {
                        reportError("Unknown field '\(ident)' for '\(type)'", at: ident.start)
                        continue
                    }

                    el.structField = field
                    el.type = check(expr: el.value, desiredType: field.type)
                    guard canConvert(el.type, to: field.type) || implicitlyConvert(el.type, to: field.type) else {
                        reportError("Cannot convert type '\(el.type)' to expected type '\(field.type)'", at: el.value.start)
                        continue
                    }
                } else {
                    el.structField = field
                    el.type = check(expr: el.value, desiredType: field.type)
                    guard canConvert(el.type, to: field.type) || implicitlyConvert(el.type, to: field.type) else {
                        reportError("Cannot convert type '\(el.type!)' to expected type '\(field.type)'", at: el.value.start)
                        continue
                    }
                }
            }
            lit.type = type
            return type

        case let type as ty.Array:
            if lit.elements.count != type.length {
                reportError("Element count (\(lit.elements.count)) does not match array length (\(type.length))", at: lit.start)
            }

            for el in lit.elements {
                el.type = check(expr: el.value, desiredType: type.elementType)
                guard canConvert(el.type, to: type.elementType) || implicitlyConvert(el.type, to: type.elementType) else {
                    reportError("Cannot convert element of type '\(el.type.description)' to expected type '\(type.elementType)'", at: el.value.start)
                    continue
                }
            }

            lit.type = type
            return type

        default:
            reportError("Invalid type for composite literal", at: lit.start)
            lit.type = ty.invalid
            return ty.invalid
        }
    }

    mutating func check(for fór: For) {
        pushContext()
        defer {
            popContext()
        }

        if let initializer = fór.initializer {
            check(stmt: initializer)
        }

        if let cond = fór.cond {
            let type = check(expr: cond, desiredType: ty.bool)
            if !canConvert(type, to: ty.bool) && !implicitlyConvert(type, to: ty.bool) {
                reportError("Cannot convert '\(type)' to expected type 'bool'", at: cond.start)
            }
        }

        if let step = fór.step {
            check(stmt: step)
        }

        check(stmt: fór.body)
    }

    mutating func check(if iff: If) {
        pushContext()
        defer {
            popContext()
        }

        let condType = check(expr: iff.cond, desiredType: ty.bool)
        if !canConvert(condType, to: ty.bool) && !implicitlyConvert(condType, to: ty.bool) {
            reportError("Cannot convert '\(condType)' to expected type 'bool'", at: iff.cond.start)
        }

        check(stmt: iff.body)
        if let els = iff.els {
            check(stmt: els)
        }
    }

    @discardableResult
    mutating func check(param: Parameter) -> Type {

        var type = check(expr: param.explicitType)
        type = lowerFromMetatype(type, atNode: param.explicitType)
        let entity = Entity(ident: param.name, type: type, flags: param.isExplicitPoly ? .constant : .none, memberScope: nil, owningScope: nil, value: nil)
        if param.isExplicitPoly {
            type = ty.Polymorphic(entity: entity, specialization: Ref(nil))
        }
        declare(entity)
        param.entity = entity
        return type
    }

    @discardableResult
    mutating func check(polyType: PolyType) -> Type {
        if polyType.type != nil {
            // Do not redeclare any poly types which have been checked before.
            return polyType.type
        }
        switch polyType.explicitType {
        case let ident as Ident:
            let entity = Entity(ident: ident, type: ty.invalid, flags: .implicitType, memberScope: nil, owningScope: nil, value: nil)
            declare(entity)
            var type: Type
            type = ty.Polymorphic(entity: entity, specialization: Ref(nil))
            type = ty.Metatype(instanceType: type)
            entity.type = type
            polyType.type = type
            return type
        case is ArrayType, is SliceType:
            fatalError("TODO")
        default:
            reportError("Unsupported polytype", at: polyType.start)
            // TODO: Better error for unhandled types here.
            polyType.type = ty.invalid
            return ty.invalid
        }
    }

    @discardableResult
    mutating func check(funcLit fn: FuncLit) -> ty.Function {
        if !fn.isSpecialization {
            pushContext()
        }

        var typeFlags: ty.Function.Flags = .none
        var needsSpecialization = false
        var params: [Type] = []
        for param in fn.params.list {
            if fn.isSpecialization && param.type != nil {
                // The polymorphic parameters type has been set by the callee
                params.append(param.type)
                continue
            }

            needsSpecialization = needsSpecialization || (param.explicitType is PolyType) || param.isExplicitPoly

            var type = check(param: param)

            if let paramType = param.explicitType as? VariadicType {
                fn.flags.insert(paramType.isCvargs ? .cVariadic : .variadic)
                typeFlags.insert(paramType.isCvargs ? .cVariadic : .variadic)
                if paramType.isCvargs && type is ty.Anyy {
                    type = ty.cvargAny
                }
            }

            if let polyType = type as? ty.Polymorphic, fn.isSpecialization && !param.isExplicitPoly {
                type = polyType.specialization.val!
            }

            if fn.isSpecialization {
                assert(!(type is ty.Polymorphic) || param.isExplicitPoly)
            }

            params.append(type)
        }

        var returnTypes: [Type] = []
        for resultType in fn.results.types {
            var type = check(expr: resultType)
            type = lowerFromMetatype(type, atNode: resultType)
            if let polyType = type as? ty.Polymorphic, fn.isSpecialization {
                type = polyType.specialization.val!
            }
            returnTypes.append(type)
        }

        let returnType = ty.Tuple.make(returnTypes)


        // TODO: Only allow single void return
        if (returnType.types[0] is ty.Void) && fn.isDiscardable {
            reportError("#discardable on void returning function is superflous", at: fn.start)
        }

        let prevReturnType = context.expectedReturnType
        context.expectedReturnType = returnType
        if !needsSpecialization {
            check(stmt: fn.body)
        }
        context.expectedReturnType = prevReturnType

        if needsSpecialization && !fn.isSpecialization {
            typeFlags.insert(.polymorphic)
            fn.type = ty.Function(entity: .anonymous, node: fn, params: params, returnType: returnType, flags: .polymorphic)
            fn.checked = .polymorphic(declaringScope: context.scope, specializations: [])
        } else {
            fn.type = ty.Function(entity: .anonymous, node: fn, params: params, returnType: returnType, flags: typeFlags)
            fn.checked = .regular(context.scope)
        }

        if !fn.isSpecialization {
            popContext()
        }
        return fn.type as! ty.Function
    }

    @discardableResult
    mutating func check(funcType fn: FuncType) -> Type {
        var typeFlags: ty.Function.Flags = .none
        var params: [Type] = []
        for param in fn.params {
            var type = check(expr: param)
            type = lowerFromMetatype(type, atNode: param)

            if let param = param as? VariadicType {
                fn.flags.insert(param.isCvargs ? .cVariadic : .variadic)
                typeFlags.insert(param.isCvargs ? .cVariadic : .variadic)
                if param.isCvargs && type is ty.Anyy {
                    type = ty.cvargAny
                }
            }
            params.append(type)
        }

        var returnTypes: [Type] = []
        for returnType in fn.results {
            var type = check(expr: returnType)
            type = lowerFromMetatype(type, atNode: returnType)
            returnTypes.append(type)
        }

        let returnType = ty.Tuple.make(returnTypes)

        if returnTypes.count == 1 && returnTypes[0] is ty.Void && fn.isDiscardable {
            reportError("#discardable on void returning function is superflous", at: fn.start)
        }

        var type: Type
        type = ty.Function(entity: .anonymous, node: nil, params: params, returnType: returnType, flags: typeFlags)
        type = ty.Pointer(pointeeType: type)
        fn.type = ty.Metatype(instanceType: type)
        return type
    }

    @discardableResult
    mutating func check(field: StructField) -> Type {

        var type = check(expr: field.explicitType)
        type = lowerFromMetatype(type, atNode: field.explicitType)
        field.type = type
        return type
    }

    @discardableResult
    mutating func check(struct strućt: StructType) -> Type {
        var width = 0
        var index = 0
        var fields: [ty.Struct.Field] = []
        for x in strućt.fields {
            let type = check(field: x) // TODO: Custom check?

            for name in x.names {

                let field = ty.Struct.Field(ident: name, type: type, index: index, offset: width)
                fields.append(field)

                // FIXME: This will align fields to bytes, maybe not best default?
                width = (width + (x.type.width ?? 0)).round(upToNearest: 8)
                index += 1
            }
        }
        var type: Type
        type = ty.Struct(entity: .anonymous, width: width, node: strućt, fields: fields, ir: Ref(nil))
        type = ty.Metatype(instanceType: type)
        strućt.type = type
        return type
    }

    @discardableResult
    mutating func check(unary: Unary, desiredType: Type?) -> Type {
        var type = check(expr: unary.element, desiredType: desiredType)

        switch unary.op {
        case .add, .sub:
            guard type is ty.Integer || type is ty.FloatingPoint else {
                reportError("Invalid operation '\(unary.op)' on type '\(type)'", at: unary.start)
                unary.type = ty.invalid
                return ty.invalid
            }

        case .lss:
            guard let pointer = type as? ty.Pointer else {
                reportError("Invalid operation '\(unary.op)' on type '\(type)'", at: unary.start)
                unary.type = ty.invalid
                return ty.invalid
            }
            type = pointer.pointeeType

        case .and:
            guard canLvalue(unary.element) else {
                reportError("Cannot take the address of a non lvalue", at: unary.start)
                unary.type = ty.invalid
                return ty.invalid
            }
            type = ty.Pointer(pointeeType: type)

        case .not:
            guard type is ty.Boolean else {
                reportError("Invalid operation '\(unary.op)' on type '\(type)'", at: unary.start)
                unary.type = ty.invalid
                return ty.invalid
            }

        default:
            reportError("Invalid operation '\(unary.op)' on type '\(type)'", at: unary.start)
            unary.type = ty.invalid
            return ty.invalid
        }

        unary.type = type
        return type
    }

    @discardableResult
    mutating func check(binary: Binary, desiredType: Type?) -> Type {
        let lhsType = check(expr: binary.lhs)
        let rhsType = check(expr: binary.rhs)

        let resultType: Type
        let op: OpCode.Binary

        var isPointerArithmetic = false

        // Used to communicate any implicit casts to perform for this operation
        var (lCast, rCast): (OpCode.Cast?, OpCode.Cast?) = (nil, nil)

        // Handle extending or truncating
        if lhsType == rhsType && !(lhsType is ty.Pointer) && !(rhsType is ty.Pointer){
            resultType = lhsType
        } else if let lhsType = lhsType as? ty.Integer, rhsType is ty.FloatingPoint {
            lCast = lhsType.isSigned ? .siToFP : .uiToFP
            resultType = rhsType
        } else if let rhsType = rhsType as? ty.Integer, lhsType is ty.FloatingPoint {
            rCast = rhsType.isSigned ? .siToFP : .uiToFP
            resultType = lhsType
        } else if lhsType is ty.FloatingPoint && rhsType is ty.FloatingPoint {
            // select the largest
            if lhsType.width! < rhsType.width! {
                resultType = rhsType
                lCast = .fpext
            } else {
                resultType = lhsType
                rCast = .fpext
            }
        } else if let lhsType = lhsType as? ty.Integer, let rhsType = rhsType as? ty.Integer {
            guard lhsType.isSigned == rhsType.isSigned else {
                reportError("Implicit conversion between signed and unsigned integers in operator is disallowed", at: binary.opPos)
                binary.type = ty.invalid
                return ty.invalid
            }
            // select the largest
            if lhsType.width! < rhsType.width! {
                resultType = rhsType
                lCast = lhsType.isSigned ? OpCode.Cast.sext : OpCode.Cast.zext
            } else {
                resultType = lhsType
                rCast = rhsType.isSigned ? OpCode.Cast.sext : OpCode.Cast.zext
            }
        } else if let lhsType = lhsType as? ty.Pointer, rhsType is ty.Integer {
            // Can only increment/decrement a pointer
            guard binary.op == .add || binary.op == .sub else {
                reportError("Invalid operation '\(binary.op)' between types '\(lhsType) and \(rhsType)'", at: binary.opPos)
                binary.type = ty.invalid
                return ty.invalid
            }

            resultType = lhsType
            isPointerArithmetic = true
        } else if let lhsType = lhsType as? ty.Pointer, let rhsType = rhsType as? ty.Pointer {
            switch binary.op {
            // allowed for ptr <op> ptr
            case .leq, .lss, .geq, .gtr, .eql, .neq:
                resultType = ty.bool
                isPointerArithmetic = true

            default:
                reportError("Invalid operation '\(binary.op)' between types '\(lhsType) and \(rhsType)'", at: binary.opPos)
                binary.type = ty.invalid
                return ty.invalid
            }
        } else {
            reportError("Invalid operation '\(binary.op)' between types '\(lhsType)' and '\(rhsType)'", at: binary.opPos)
            binary.type = ty.invalid
            return ty.invalid
        }

        assert((lhsType == rhsType) || lCast != nil || rCast != nil || isPointerArithmetic, "We must have 2 same types or a way to acheive them by here")

        let isIntegerOp = lhsType is ty.Integer || rhsType is ty.Integer || lhsType is ty.Pointer

        var type = resultType
        switch binary.op {
        case .lss, .leq, .gtr, .geq:
            guard (lhsType is ty.Integer || lhsType is ty.FloatingPoint) && (rhsType is ty.Integer || rhsType is ty.FloatingPoint) || isPointerArithmetic else {
                reportError("Cannot compare '\(lhsType)' and '\(rhsType)'", at: binary.opPos)
                binary.type = ty.invalid
                return ty.invalid
            }
            op = isIntegerOp ? .icmp : .fcmp
            type = ty.bool

        case .eql, .neq:
            guard (lhsType is ty.Integer || lhsType is ty.FloatingPoint || lhsType is ty.Boolean) && (rhsType is ty.Integer || rhsType is ty.FloatingPoint || rhsType is ty.Boolean) || isPointerArithmetic else {
                reportError("Cannot compare '\(lhsType)' and '\(rhsType)'", at: binary.opPos)
                binary.type = ty.invalid
                return ty.invalid
            }
            op = (isIntegerOp || lhsType is ty.Boolean || rhsType is ty.Boolean) ? .icmp : .fcmp
            type = ty.bool
        case .xor:
            op = .xor
        case .and, .land:
            op = .and
        case .or, .lor:
            op = .or
        case .shl:
            op = .shl
        case .shr:
            op = .lshr // TODO: Arithmatic?
        case .add:
            op = isIntegerOp ? .add : .fadd
        case .sub:
            op = isIntegerOp ? .sub : .fsub
        case .mul:
            op = isIntegerOp ? .mul : .fmul
        case .quo:
            op = isIntegerOp ? .udiv : .fdiv
        case .rem:
            op = isIntegerOp ? .urem : .frem
        default:
            fatalError("Unhandled operator \(binary.op)")
        }

        binary.type = type
        binary.irOp = op
        binary.irLCast = lCast
        binary.irRCast = rCast
        binary.isPointerArithmetic = isPointerArithmetic
        return type
    }

    @discardableResult
    mutating func check(ternary: Ternary, desiredType: Type?) -> Type {
        let condType = check(expr: ternary.cond)
        guard condType == ty.bool || condType is ty.Pointer || condType is ty.Integer || condType is ty.FloatingPoint else {
            reportError("Expected a conditional value", at: ternary.cond.start)
            ternary.type = ty.invalid
            return ty.invalid
        }
        var thenType: Type?
        if let then = ternary.then {
            thenType = check(expr: then, desiredType: desiredType)
        }

        let type = check(expr: ternary.els, desiredType: thenType)
        if let thenType = thenType, !canConvert(thenType, to: type) {
            reportError("Expected matching types", at: ternary.start)
        }
        ternary.type = type
        return type
    }

    @discardableResult
    mutating func check(selector: Selector) -> Type {
        let aggregateType = check(expr: selector.rec)

        switch aggregateType {
        case let file as ty.File:
            guard let member = file.memberScope.lookup(selector.sel.name) else {
                reportError("Member '\(selector.sel)' not found in scope of '\(selector.rec)'", at: selector.sel.start)
                return ty.invalid
            }
            selector.checked = .file(member)
            return member.type!

        case let strućt as ty.Struct:
            guard let field = strućt.fields.first(where: { $0.name == selector.sel.name }) else {
                reportError("Member '\(selector.sel)' not found in scope of '\(selector.rec)'", at: selector.sel.start)
                return ty.invalid
            }
            selector.checked = .struct(field)
            return field.type

        default:
            // Don't spam diagnostics if the type is already invalid
            if !(aggregateType is ty.Invalid) {
                reportError("Type '\(aggregateType)', does not have a member scope", at: selector.start)
            }

            return ty.invalid
        }
    }

    @discardableResult
    mutating func check(subscript sub: Subscript) -> Type {
        let recType = check(expr: sub.rec)
        let indexType = check(expr: sub.index, desiredType: ty.i64)

        if !canConvert(indexType, to: ty.i64) && !implicitlyConvert(indexType, to: ty.i64) && !(indexType is ty.Integer){
            reportError("Cannot subscript with non-integer type", at: sub.index.start)
        }

        let type: Type

        switch recType {
        case let array as ty.Array:
            sub.type = array.elementType
            sub.checked = .array
            type = array.elementType

            // TODO: support compile time constants. Compile time constant support
            // will allows us to guard against negative indices as well
            if let lit = sub.index as? BasicLit, let value = lit.value as? UInt64 {
                if value >= array.length {
                    reportError("Index \(value) is past the end of the array (\(array.length) elements)", at: sub.index.start)
                }
            }

        case let pointer as ty.Pointer:
            sub.type = pointer.pointeeType
            sub.checked = .pointer
            type = pointer.pointeeType

        default:
            if !(recType is ty.Invalid) {
                reportError("Unable to subscript type \(recType)", at: sub.start)
            }

            return ty.invalid
        }


        return type
    }

    @discardableResult
    mutating func check(callOrCast call: Call) -> Type {
        var calleeType = check(expr: call.fun)
        if calleeType is ty.Metatype {
            return check(cast: call, to: calleeType.lower())
        }
        call.checked = .call

        if let pointer = calleeType as? ty.Pointer, pointer.pointeeType is ty.Function {
            calleeType = pointer.pointeeType
        }

        guard let calleeFn = calleeType as? ty.Function else {
            reportError("Cannot call value of non-funtion type '\(calleeType)'", at: call.start)
            call.type = ty.Tuple.make([ty.invalid])
            return call.type
        }

        if call.args.count > calleeFn.params.count {
            let excessArgs = call.args[calleeFn.params.count...]
            guard calleeFn.isVariadic else {
                reportError("Too many arguments in call to \(call.fun)", at: excessArgs.first!.start)
                call.type = calleeFn.returnType
                return calleeFn.returnType
            }

            let expectedType = calleeFn.params.last!
            for arg in excessArgs {
                let argType = check(expr: arg, desiredType: expectedType)

                guard argType == expectedType || implicitlyConvert(argType, to: expectedType) else {
                    reportError("Cannot convert value of type '\(argType)' to expected argument type '\(expectedType)'", at: arg.start)
                    continue
                }
            }
        }

        if call.args.count < calleeFn.params.count {
            guard calleeFn.isVariadic, call.args.count + 1 == calleeFn.params.count else {
                reportError("Not enough arguments in call to '\(call.fun)'", at: call.start)
                return calleeFn.returnType
            }
        }

        if calleeFn.isPolymorphic {
            return check(polymorphicCall: call, calleeType: calleeType as! ty.Function)
        }

        var builtin: BuiltinFunction?
        if calleeFn.isBuiltin, let b = lookupBuiltinFunction(call.fun) {
            if let customCheck = b.onCallCheck {
                var returnType = customCheck(&self, call)
                if (returnType as! ty.Tuple).types.count == 1 {
                    returnType = (returnType as! ty.Tuple).types[0]
                }

                call.type = returnType
                call.checked = .builtinCall(b)

                return returnType
            }
            builtin = b
        }

        for (arg, expectedType) in zip(call.args, calleeFn.params) {

            let argType = check(expr: arg, desiredType: expectedType)

            guard argType == expectedType || implicitlyConvert(argType, to: expectedType) else {
                reportError("Cannot convert value of type '\(argType)' to expected argument type '\(expectedType)'", at: arg.start)
                continue
            }
        }

        if let builtin = builtin {
            call.checked = .builtinCall(builtin)
        } else {
            call.checked = .call
        }

        // splat!
        let returnType = calleeFn.returnType.types.count == 1 ? calleeFn.returnType.types[0] : calleeFn.returnType
        call.type = returnType
        return returnType
    }

    mutating func check(cast: Call, to targetType: Type) -> Type {
        guard cast.args.count == 1, let arg = cast.args.first else {
            if cast.args.count == 0 {
                reportError("Missing argument for cast to \(targetType)", at: cast.start)
            } else { // args.count > 1
                reportError("Too many arguments for cast to \(targetType)", at: cast.start)
            }
            cast.type = targetType
            return targetType
        }

        var targetType = targetType
        if let poly = targetType as? ty.Polymorphic, let val = poly.specialization.val {
            targetType = val
        }

        cast.type = targetType

        // FIXME: Because of desired type here, the following check may fire when an implicit check is performed
        let argType = check(expr: arg, desiredType: targetType)
        var op: OpCode.Cast = .bitCast

        if argType == targetType {
            reportError("Unnecissary cast to same type", at: cast.start)
            cast.type = targetType
            return targetType
        }

        if let argType = argType as? ty.Integer, let targetType = targetType as? ty.Integer { // 2 integers
            op = (argType.width! > targetType.width!) ? .trunc : (targetType.isSigned ? .sext : .zext)
        } else if let argType = argType as? ty.FloatingPoint, let targetType = targetType as? ty.FloatingPoint { // 2 floats
            op = (argType.width! > targetType.width!) ? .fpTrunc : .fpext
        } else if let argType = argType as? ty.Integer, targetType is ty.FloatingPoint { // TODO: Cast from int to float of different size
            op = argType.isSigned ? .siToFP : .uiToFP
        } else if argType is ty.FloatingPoint, let targetType = targetType as? ty.Integer { // TODO: Cast from float to int of different size
            op = targetType.isSigned ? .fpToSI : .fpToUI
        } else if argType is ty.Array, targetType is ty.Pointer {
            // If the user performs a reinterpret cast, we don't care if the
            // underlying types match/are the same width
            op = .bitCast
        } else {
            reportError("Cannot cast between unrelated types '\(argType)' and '\(targetType)'", at: cast.start)
        }
        cast.type = targetType
        cast.checked = .cast(op)
        return targetType
    }

    mutating func check(polymorphicCall call: Call, calleeType: ty.Function) -> Type {
        let fnLitNode = calleeType.node!

        guard case .polymorphic(let declaringScope, var specializations)? = fnLitNode.checked else {
            fatalError()
        }

        var specializationTypes: [Type] = []
        let functionScope = Scope(parent: declaringScope)
        var explicitIndices: [Int] = []
        for (index, (param, arg)) in zip(fnLitNode.params.list, call.args).enumerated()
            where param.isExplicitPoly || param.type is ty.Polymorphic
        {
            let argType = check(expr: arg, desiredType: param.type)
            specializationTypes.append(argType)

            if param.isExplicitPoly, let polyType = param.type as? ty.Polymorphic {

                guard canConvert(argType, to: param.type) || implicitlyConvert(argType, to: param.type) else {
                    reportError("Cannot convert type '\(argType)' to expected type '\(param.type)'", at: arg.start)
                    continue
                }

                explicitIndices.append(index)

                polyType.specialization.val = argType
                _ = functionScope.insert(param.entity)
                // TODO: Should we be ignoring conflicts? Will this miss duplicate param names?
            } else if let polyType = param.type as? ty.Polymorphic {

                polyType.specialization.val = argType
                _ = functionScope.insert(polyType.entity)
                // TODO: Should we be ignoring conflicts? Will this miss duplicate param names?
            }
        }

        var strippedArgs = call.args
        for index in explicitIndices.reversed() {
            strippedArgs.remove(at: index)
        }

        if let specialization = specializations.first(matching: specializationTypes) {
            // use an existing specialization
            for (arg, expectedType) in zip(strippedArgs, specialization.strippedType.params)
                where arg.type == nil
            {
                let argType = check(expr: arg, desiredType: expectedType)

                guard canConvert(argType, to: expectedType) || implicitlyConvert(argType, to: expectedType) else {
                    reportError("Cannot convert type '\(argType)' to expected type '\(expectedType)'", at: arg.start)
                    continue
                }
            }

            call.type = specialization.strippedType.returnType
            call.checked = .specializedCall(specialization)
            return specialization.strippedType.returnType
        }

        // generated a new specialization
        let generated = copy(fnLitNode)
        generated.flags.insert(.specialization)

        var specializationTypesCopy = specializationTypes
        for (param, generatedParam) in zip(fnLitNode.params.list, generated.params.list)
            where param.isExplicitPoly || param.type is ty.Polymorphic
        {
            generatedParam.entity.type = specializationTypesCopy.removeFirst()
        }

        let prevScope = context.scope
        let prevNode  = context.specializationCallNode
        context.scope = functionScope
        context.specializationCallNode = call

        let type = check(funcLit: generated)

        context.scope = prevScope
        context.specializationCallNode = prevNode

        var typesCopy = specializationTypes
        for (arg, expectedType) in zip(strippedArgs, type.params) {
            var argType: Type
            if arg.type != nil {
                argType = typesCopy.removeFirst()
            } else {
                argType = check(expr: arg, desiredType: expectedType)
            }

            guard canConvert(argType, to: expectedType) || implicitlyConvert(argType, to: expectedType) else {
                reportError("Cannot convert type '\(argType)' to expected type '\(expectedType)'", at: arg.start)
                continue
            }
        }

        let specialization = FunctionSpecialization(specializedTypes: specializationTypes, strippedType: type, generatedFunctionNode: generated, llvm: nil)

        // TODO: Tuple splat?
        call.type = type.returnType
        call.checked = .specializedCall(specialization)

        // update the specializations list on the original FnLit
        specializations.append(specialization)
        fnLitNode.checked = .polymorphic(declaringScope: declaringScope, specializations: specializations)

        // TODO: Tuple splat?
        return type.returnType
    }
}

extension Checker {

    func lowerFromMetatype(_ type: Type, atNode node: Node, function: StaticString = #function, line: UInt = #line) -> Type {

        if let type = type as? ty.Metatype {
            return type.instanceType
        }

        reportError("'\(type)' cannot be used as a type", at: node.start, function: function, line: line)
        return ty.invalid
    }

    /// - Returns: Was a conversion performed
    func implicitlyConvert(_ type: Type, to targetType: Type) -> Bool {

        if targetType is ty.Anyy {
            fatalError("Implement this once we have an any type")
        }

        if targetType is ty.CVarArg {
            // No actual conversion need be done.
            return true
        }

        return false
    }
}

extension Checker {

    func reportError(_ message: String, at pos: Pos, function: StaticString = #function, line: UInt = #line) {
        file.addError(message, pos)
        if let currentSpecializationCall = context.specializationCallNode {
            file.attachNote("Called from: " + file.position(for: currentSpecializationCall.start).description)
        }
        #if DEBUG
            file.attachNote("In \(file.stage), \(function), line \(line)")
            file.attachNote("At an offset of \(file.offset(pos: pos)) in the file")
        #endif
    }
}

extension Parameter {
    var isExplicitPoly: Bool {
        return dollar != nil
    }
}

extension Array where Element == FunctionSpecialization {

    func first(matching specializationTypes: [Type]) -> FunctionSpecialization? {

        outer: for specialization in self {

            for (theirs, ours) in zip(specialization.specializedTypes, specializationTypes) {
                if theirs != ours {
                    continue outer
                }
            }
            return specialization
        }
        return nil
    }
}

func canLvalue(_ expr: Expr) -> Bool {

    switch expr {
    case is Unary, is Binary, is Ternary,
         is BasicLit,
         is Call, is FuncLit:
    return false
    case let paren as Paren:
        return canLvalue(paren.element)
    case let ident as Ident:
        if ident.name == "_" {
            return true
        }
        if ident === BuiltinEntity.trué || ident === BuiltinEntity.falsé {
            return false
        }
        return !(ident.entity.isFile || ident.entity.isLibrary)
    case is Subscript:
        return true
    default:
        return false
    }
}

let identChars  = Array("_abcdefghijklmnopqrstuvwxyzABCDEFGHIJKLMNOPQRSTUVWXYZ".unicodeScalars)
let digits      = Array("1234567890".unicodeScalars)
func pathToEntityName(_ path: String) -> String? {
    assert(!path.isEmpty)

    func isValidIdentifier(_ str: String) -> Bool {

        if !identChars.contains(str.unicodeScalars.first!) {
            return false
        }

        return str.unicodeScalars.dropFirst()
            .contains(where: { identChars.contains($0) || digits.contains($0) })
    }

    let filename = String(path
        .split(separator: "/").last!
        .split(separator: ".").first!)

    guard isValidIdentifier(filename) else {
        return nil
    }

    return filename
}

func resolveLibraryPath(_ name: String, for currentFilePath: String) -> String? {

    if name.hasSuffix(".framework") {
        // FIXME(vdka): We need to support non system frameworks
        return name
    }

    if let fullpath = absolutePath(for: name) {
        return fullpath
    }

    if let fullpath = absolutePath(for: name, relativeTo: currentFilePath) {
        return fullpath
    }

    // If the library does not exist at a relative path, check system library locations
    if let fullpath = absolutePath(for: name, relativeTo: "/usr/local/lib") {
        return fullpath
    }

    return nil
}<|MERGE_RESOLUTION|>--- conflicted
+++ resolved
@@ -19,11 +19,7 @@
 
         var expectedReturnType: ty.Tuple? = nil
         var nearestExpectedReturnType: ty.Tuple? {
-<<<<<<< HEAD
             return expectedReturnType ?? previous?.nearestExpectedReturnType
-=======
-            return expectedReturnType ?? previous?.expectedReturnType
->>>>>>> 477bcbab
         }
         var specializationCallNode: Call? = nil
 
