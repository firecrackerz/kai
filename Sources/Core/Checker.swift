import LLVM

// sourcery:noinit
struct Checker {
    var file: SourceFile

    var context: Context

    init(file: SourceFile) {
        self.file = file
        context = Context(scope: file.scope, previous: nil)
    }

    // sourcery:noinit
    class Context {

        var scope: Scope
        var previous: Context?

        var expectedReturnType: ty.Tuple? = nil
        var nearestExpectedReturnType: ty.Tuple? {
            return expectedReturnType ?? previous?.nearestExpectedReturnType
        }
        var specializationCallNode: Call? = nil

        var nextCase: CaseClause?
        var switchLabel: Entity?
        var nearestSwitchLabel: Entity? {
            return switchLabel ?? previous?.nearestSwitchLabel
        }
        var inSwitch: Bool {
            return nearestSwitchLabel != nil
        }

        var loopLabel: Entity?
        var nearestLoopLabel: Entity? {
            return loopLabel ?? previous?.nearestLoopLabel
        }
        var inLoop: Bool {
            return nearestLoopLabel != nil
        }

        var nearestLabel: Entity? {
            assert(loopLabel == nil || switchLabel == nil)
            return loopLabel ?? switchLabel ?? previous?.nearestLabel
        }

        init(scope: Scope, previous: Context?) {
            self.scope = scope
            self.previous = previous
        }
    }

    mutating func pushContext(owningNode: Node? = nil) {
        let newScope = Scope(parent: context.scope, owningNode: owningNode)
        context = Context(scope: newScope, previous: context)
    }

    mutating func popContext() {
        context = context.previous!
    }

    func declare(_ entity: Entity, scopeOwnsEntity: Bool = true) {
        let previous = context.scope.insert(entity, scopeOwnsEntity: scopeOwnsEntity)

        if let previous = previous {

            reportError("Invalid redeclaration of '\(previous.name)'", at: entity.ident.start)
            file.attachNote("Previous declaration here: \(previous.ident.start)")
        }
    }
}

extension Checker {

    mutating func check() {
        for node in file.nodes {
            check(topLevelStmt: node)
        }
    }

    mutating func check(topLevelStmt: TopLevelStmt) {
        switch topLevelStmt {
        case let i as Import:
            check(import: i)
        case let l as Library:
            check(library: l)
        case let f as Foreign:
            check(foreign: f)
        case let d as DeclBlock:
            check(declBlock: d)
        case let d as Declaration:
            check(decl: d)
        default:
            fatalError()
        }
    }

    mutating func check(stmt: Stmt) {

        switch stmt {
        case is Empty:
            return

        case let stmt as ExprStmt:
            let type = check(expr: stmt.expr)
            switch stmt.expr {
            case let call as Call:
                switch call.checked! {
                case .call, .specializedCall:
                    guard let fnNode = (call.fun.type as? ty.Function)?.node, fnNode.isDiscardable || type is ty.Void else {
                        fallthrough
                    }
                    return
                default:
                    break
                }

            default:
                if !(type is ty.Invalid) {
                    reportError("Expression of type '\(type)' is unused", at: stmt.start)
                }
            }
        case let decl as Declaration:
            check(decl: decl)
        case let assign as Assign:
            check(assign: assign)
        case let block as Block:
            for stmt in block.stmts {
                check(stmt: stmt)
            }
        case let ret as Return:
            let expectedReturn = context.nearestExpectedReturnType!

            var isVoidReturn = false
            if expectedReturn.types.count == 1 && expectedReturn.types[0] is ty.Void {
                isVoidReturn = true
            }

            for (value, expected) in zip(ret.results, expectedReturn.types) {
                let type = check(expr: value, desiredType: expected)
                if type != expected {
                    if isVoidReturn {
                        reportError("Void function should not return a value", at: value.start)
                        return
                    } else {
                        reportError("Cannot convert type '\(type)' to expected type '\(expected)'", at: value.start)
                    }
                }
            }

            if ret.results.count < expectedReturn.types.count, !(expectedReturn.types.first is ty.Void) {
                reportError("Not enough arguments to return", at: ret.start)
                return
            }

            if ret.results.count > expectedReturn.types.count {
                reportError("Too many arguments to return", at: ret.start)
                return
            }

        case let fór as For:
            check(for: fór)

        case let íf as If:
            check(if: íf)

        default:
            print("Warning: statement '\(stmt)' passed through without getting checked")
        }
    }

    mutating func check(decl: Declaration) {
        var expectedType: Type?
        var entities: [Entity] = []

        if let explicitType = decl.explicitType {
            expectedType = check(expr: explicitType)
            expectedType = lowerFromMetatype(expectedType!, atNode: explicitType)
        }

        if decl.values.count == 1 && decl.names.count > 1, let call = decl.values[0] as? Call {
            // Declares more than 1 new entity with the RHS being a call returning multiple values.
            let tuple = check(call: call) as! ty.Tuple
            let types = tuple.types

            for (ident, type) in zip(decl.names, types) {
                if ident.name == "_" {
                    entities.append(Entity.anonymous)
                    continue
                }
                let entity = Entity(ident: ident, type: type, flags: .none, memberScope: nil, owningScope: nil, value: nil, constant: nil)
                if decl.isConstant {
                    entity.flags.insert(.constant)
                    // TODO: Assign constants from calls
                }
                if type is ty.Metatype {
                    entity.flags.insert(.type)
                }
                entities.append(entity)
            }
            decl.entities = entities

        } else if decl.values.isEmpty {
            assert(!decl.isConstant)

            let type = expectedType!
            for ident in decl.names {
                let entity = Entity(ident: ident, type: type, flags: .none, memberScope: nil, owningScope: nil, value: nil, constant: nil)
                assert(!decl.isConstant)
                if type is ty.Metatype {
                    entity.flags.insert(.type)
                }
                entities.append(entity)
            }

        } else {

            for (ident, value) in zip(decl.names, decl.values) {
                var type = check(expr: value, desiredType: expectedType)
                if ident.name == "_" {
                    entities.append(Entity.anonymous)
                    continue
                }
                if let expectedType = expectedType, type is ty.Function, let pointer = expectedType as? ty.Pointer {
                    if type != pointer.pointeeType {
                        reportError("Cannot convert value of type '\(type)' to specified type '\(expectedType)'", at: value.start)
                        type = expectedType
                    }
                } else if let expectedType = expectedType, type != expectedType {
                    reportError("Cannot convert value of type '\(type)' to specified type '\(expectedType)'", at: value.start)
                    type = expectedType
                }

                let entity = Entity(ident: ident, type: type, flags: .none, memberScope: nil, owningScope: nil, value: nil, constant: nil)
                if decl.isConstant {
                    entity.flags.insert(.constant)
                    entity.constant = constant(from: value)
                }
                if type is ty.Metatype {
                    entity.flags.insert(.type)
                }
                entities.append(entity)
            }
        }

        decl.entities = entities
        for entity in entities {
            declare(entity)
        }
    }

    mutating func check(declBlock b: DeclBlock) {
        for decl in b.decls {
            guard decl.names.count == 1 else {
                reportError("Grouped declarations must be singular", at: decl.names[1].start)
                continue
            }
            decl.callconv = decl.callconv ?? b.callconv
            decl.linkname = decl.linkname ?? (b.linkprefix ?? "") + decl.names[0].name
            if b.isForeign {
                check(foreignDecl: decl)
            } else {
                check(decl: decl)
            }
        }
    }

    mutating func check(foreignDecl d: Declaration) {

        let ident = d.names[0]
        if ident.name == "_" {
            reportError("The dispose identifer is not a permitted name in foreign declarations", at: ident.start)
            return
        }

        // only 2 forms allowed by the parser `i: ty` or `i :: ty`
        //  these represent a foreign variable and a foreign constant respectively.
        // In both cases these are no values, just an explicitType is set. No values.
        var type = check(expr: d.explicitType!)
        type = lowerFromMetatype(type, atNode: d.explicitType!)
        if d.isConstant {
            if let pointer = type as? ty.Pointer, pointer.pointeeType is ty.Function {
                type = pointer.pointeeType
            }
        }

        let entity = Entity(ident: ident, type: type, flags: d.isConstant ? [.constant, .foreign] : .foreign, memberScope: nil, owningScope: nil, value: nil, constant: nil)
        declare(entity)
        d.entities = [entity]
    }

    mutating func check(assign: Assign) {

        if assign.rhs.count == 1 && assign.lhs.count > 1, let call = assign.rhs[0] as? Call {
            let tuple = check(call: call) as! ty.Tuple
            let types = tuple.types

            for (lhs, type) in zip(assign.lhs, types) {
                let expectedType = check(expr: lhs)

                if !canConvert(type, to: expectedType) && !implicitlyConvert(type, to: expectedType) {
                    reportError("Cannot assign value of type '\(type)' to type '\(expectedType)'", at: call.start)
                }
            }
        } else {

            for (lhs, rhs) in zip(assign.lhs, assign.rhs) {
                let lhsType = check(expr: lhs)
                let rhsType = check(expr: rhs)

                if !canConvert(rhsType, to: lhsType) && !implicitlyConvert(rhsType, to: lhsType) {
                    reportError("Cannot assign value of type '\(rhsType)' to type \(lhsType)", at: rhs.start)
                }
            }

            if assign.lhs.count != assign.rhs.count {
                reportError("Assignment count missmatch \(assign.lhs.count) = \(assign.rhs.count)", at: assign.start)
            }
        }
    }

    mutating func check(import i: Import) {

        var entity: Entity?
        if let alias = i.alias {
            entity = Entity(ident: alias, type: nil, flags: .file, memberScope: nil, owningScope: nil, value: nil, constant: nil)
        } else if !i.importSymbolsIntoScope {
            guard let name = i.resolvedName else {
                reportError("Cannot infer an import name for '\(i.path)'", at: i.path.start)
                file.attachNote("You will need to manually specify one")
                return
            }
            let ident = Ident(start: noPos, name: name, entity: nil, type: nil, cast: nil, constant: nil)
            entity = Entity(ident: ident, type: nil, flags: .file, memberScope: nil, owningScope: nil, value: nil, constant: nil)
        }

        // TODO: Ensure the import has been fully checked
        if i.importSymbolsIntoScope {
            for member in i.scope.members {
                guard !member.flags.contains(.file) else {
                    continue
                }

                declare(member, scopeOwnsEntity: false)
            }
        } else if let entity = entity {
            entity.memberScope = i.scope
            entity.type = ty.File(memberScope: i.scope)
            declare(entity)
        }
    }

    mutating func check(library l: Library) {

        guard let lit = l.path as? BasicLit, lit.token == .string else {
            reportError("Library path must be a string literal value", at: l.path.start)
            return
        }

        let path = lit.constant as! String

        l.resolvedName = l.alias?.name ?? pathToEntityName(path)

        // TODO: Use the Value system to resolve any string value.
        guard let name = l.resolvedName else {
            reportError("Cannot infer an import name for '\(path)'", at: l.path.start)
            file.attachNote("You will need to manually specify one")
            return
        }
        let ident = l.alias ?? Ident(start: noPos, name: name, entity: nil, type: nil, cast: nil, constant: nil)
        let entity = Entity(ident: ident, type: nil, flags: .library, memberScope: nil, owningScope: nil, value: nil, constant: nil)
        declare(entity)

        if path != "libc" && path != "llvm" {

            guard let linkpath = resolveLibraryPath(path, for: file.fullpath) else {
                reportError("Failed to resolve path for '\(path)'", at: l.path.start)
                return
            }
            file.package.linkedLibraries.insert(linkpath)
        }
    }

    mutating func check(foreign f: Foreign) {

        // TODO: Check callconv
        guard let entity = context.scope.lookup(f.library.name) else {
            reportError("Use of undefined identifier '\(f.library)'", at: f.library.start)
            return
        }
        guard entity.flags.contains(.library) else {
            reportError("Expected a library", at: f.library.start)
            return
        }
        f.library.entity = entity

        check(foreignDecl: f.decl as! Declaration)
    }
}


// MARK: Expressions

extension Checker {

    mutating func check(expr: Expr, desiredType: Type? = nil) -> Type {

        switch expr {
        case let expr as Nil:
            // let this fall through until later
            expr.type = desiredType ?? ty.invalid
            return desiredType ?? ty.untypedNil
            /*
            guard let desiredType = desiredType else {
                reportError("'nil' requires a contextual type", at: expr.start)
                return ty.invalid
            }
            guard desiredType is ty.Pointer else {
                reportError("'nil' is not convertable to '\(desiredType)'", at: expr.start)
                return ty.invalid
            }
            expr.type = desiredType
            return desiredType
            */

        case let ident as Ident:
            check(ident: ident, desiredType: desiredType)

        case let lit as BasicLit:
            check(basicLit: lit, desiredType: desiredType)

        case let lit as CompositeLit:
            check(compositeLit: lit)

        case let fn as FuncLit:
            check(funcLit: fn)

        case let fn as FuncType:
            check(funcType: fn)

        case let polyType as PolyType:
            check(polyType: polyType)

        case let variadic as VariadicType:
            variadic.type = check(expr: variadic.explicitType)

        case let pointer as PointerType:
            var pointee = check(expr: pointer.explicitType)
            pointee = lowerFromMetatype(pointee, atNode: pointer.explicitType)
            let type = ty.Pointer(pointeeType: pointee)
            pointer.type = ty.Metatype(instanceType: type)

        case let array as ArrayType:
            var element = check(expr: array.explicitType)
            element = lowerFromMetatype(element, atNode: array)
            // TODO: extract compile-time constant from expression `array.length`
            _ = check(expr: array.length)
            guard
                let lit = array.length as? BasicLit,
                let length = lit.constant as? UInt64
            else {
                reportError("Currently, only array literals are allowed for array length", at: array.length.start)
                return ty.invalid
            }

            let type = ty.Array(length: Int(length), elementType: element)
            array.type = ty.Metatype(instanceType: type)

        case let array as DynamicArrayType:
            var element = check(expr: array.explicitType)
            element = lowerFromMetatype(element, atNode: array)

            let type = ty.DynamicArray(elementType: element, initialLength: nil, initialCapacity: nil)
            array.type = ty.Metatype(instanceType: type)

        case let strućt as StructType:
            check(struct: strućt)

        case let polyStruct as PolyStructType:
            check(polyStruct: polyStruct)

        case let paren as Paren:
            paren.type = check(expr: paren.element, desiredType: desiredType)

        case let unary as Unary:
            check(unary: unary, desiredType: desiredType)

        case let binary as Binary:
            check(binary: binary, desiredType: desiredType)

        case let ternary as Ternary:
            check(ternary: ternary, desiredType: desiredType)

        case let selector as Selector:
            check(selector: selector, desiredType: desiredType)

        case let subsćript as Subscript:
            check(subscript: subsćript)

        case let call as Call:
            check(call: call)

        case let cast as Cast:
            check(cast: cast)

        default:
            print("Warning: expression '\(expr)' passed through without getting checked")
        }

        // TODO: Untyped types
        // NOTE: The pattern of `break exit` ensures that types are set on the Expr when we exit.
        return expr.type ?? ty.invalid
    }

    @discardableResult
    mutating func check(ident: Ident, desiredType: Type? = nil) -> Type {
        guard let entity = context.scope.lookup(ident.name) else {
            reportError("Use of undefined identifier '\(ident)'", at: ident.start)
            ident.entity = Entity.invalid
            ident.type = ty.invalid
            return ty.invalid
        }
        guard !entity.flags.contains(.library) else {
            reportError("Cannot use library as expression", at: ident.start)
            ident.entity = Entity.invalid
            ident.type = ty.invalid
            return ty.invalid
        }
        ident.entity = entity
        if entity.isConstant {
            ident.constant = entity.constant
        }
        if let desiredType = desiredType, entity.type! is ty.UntypedInteger || entity.type! is ty.UntypedFloatingPoint {
            if let cast = constrainUntyped(entity.type!, to: desiredType) {
                ident.cast = cast
                ident.type = desiredType
                return desiredType
            }
        }
        ident.type = entity.type!
        return entity.type!
    }

    @discardableResult
    mutating func check(basicLit lit: BasicLit, desiredType: Type?) -> Type {
        // TODO: Untyped types
        switch lit.token {
        case .int:
            switch lit.text.prefix(2) {
            case "0x":
                let text = String(lit.text.dropFirst(2))
                lit.constant = UInt64(text, radix: 16)!
            case "0o":
                let text = String(lit.text.dropFirst(2))
                lit.constant = UInt64(text, radix: 8)!
            case "0b":
                let text = String(lit.text.dropFirst(2))
                lit.constant = UInt64(text, radix: 2)!
            default:
                lit.constant = UInt64(lit.text, radix: 10)!
            }
            if let desiredType = desiredType, desiredType is ty.Integer || desiredType is ty.FloatingPoint {
                lit.type = desiredType
            } else {
                lit.type = ty.untypedInteger
            }
        case .float:
            lit.constant = Double(lit.text)!
            if let desiredType = desiredType, desiredType is ty.FloatingPoint {
                lit.type = desiredType
            } else {
                lit.type = ty.untypedFloat
            }
        case .string:
            lit.type = ty.string
        default:
            lit.type = ty.invalid
        }
        return lit.type
    }

    @discardableResult
    mutating func check(compositeLit lit: CompositeLit) -> Type {
        var type = check(expr: lit.explicitType)
        type = lowerFromMetatype(type, atNode: lit.explicitType)

        switch type {
        case let type as ty.Struct:
            if lit.elements.count > type.fields.count {
                reportError("Too many values in struct initializer", at: lit.elements[type.fields.count].start)
            }
            for (el, field) in zip(lit.elements, type.fields) {

                if let key = el.key {
                    guard let ident = key as? Ident else {
                        reportError("Expected identifier for key in composite literal for struct", at: key.start)
                        lit.type = ty.invalid
                        return ty.invalid
                    }
                    guard let field = type.fields.first(where: { $0.name == ident.name }) else {
                        reportError("Unknown field '\(ident)' for '\(type)'", at: ident.start)
                        continue
                    }

                    el.structField = field
                    el.type = check(expr: el.value, desiredType: field.type)
                    guard canConvert(el.type, to: field.type) || implicitlyConvert(el.type, to: field.type) else {
                        reportError("Cannot convert type '\(el.type)' to expected type '\(field.type)'", at: el.value.start)
                        continue
                    }
                } else {
                    el.structField = field
                    el.type = check(expr: el.value, desiredType: field.type)
                    guard canConvert(el.type, to: field.type) || implicitlyConvert(el.type, to: field.type) else {
                        reportError("Cannot convert type '\(el.type!)' to expected type '\(field.type)'", at: el.value.start)
                        continue
                    }
                }
            }
            lit.type = type
            return type

        case let type as ty.Array:
            if lit.elements.count != type.length {
                reportError("Element count (\(lit.elements.count)) does not match array length (\(type.length))", at: lit.start)
            }

            for el in lit.elements {
                el.type = check(expr: el.value, desiredType: type.elementType)
                guard canConvert(el.type, to: type.elementType) || implicitlyConvert(el.type, to: type.elementType) else {
                    reportError("Cannot convert element of type '\(el.type.description)' to expected type '\(type.elementType)'", at: el.value.start)
                    continue
                }
            }

            lit.type = type
            return type

        case var type as ty.DynamicArray:
            for el in lit.elements {
                el.type = check(expr: el.value, desiredType: type.elementType)
                guard canConvert(el.type, to: type.elementType) || implicitlyConvert(el.type, to: type.elementType) else {
                    reportError("Cannot convert element of type '\(el.type.description)' to expected type '\(type.elementType)'", at: el.value.start)
                    continue
                }
            }

            let length = lit.elements.count
            type.initialLength = length
            type.initialCapacity = length

            lit.type = type
            return type

        default:
            reportError("Invalid type for composite literal", at: lit.start)
            lit.type = ty.invalid
            return ty.invalid
        }
    }

    mutating func check(for fór: For) {
        pushContext()
        defer {
            popContext()
        }

        if let initializer = fór.initializer {
            check(stmt: initializer)
        }

        if let cond = fór.cond {
            let type = check(expr: cond, desiredType: ty.bool)
            if !canConvert(type, to: ty.bool) && !implicitlyConvert(type, to: ty.bool) {
                reportError("Cannot convert '\(type)' to expected type 'bool'", at: cond.start)
            }
        }

        if let step = fór.step {
            check(stmt: step)
        }

        check(stmt: fór.body)
    }

    mutating func check(if iff: If) {
        pushContext()
        defer {
            popContext()
        }

        let condType = check(expr: iff.cond, desiredType: ty.bool)
        if !canConvert(condType, to: ty.bool) && !implicitlyConvert(condType, to: ty.bool) {
            reportError("Cannot convert '\(condType)' to expected type 'bool'", at: iff.cond.start)
        }

        check(stmt: iff.body)
        if let els = iff.els {
            check(stmt: els)
        }
    }

    @discardableResult
    mutating func check(param: Parameter) -> Type {

        var type = check(expr: param.explicitType)
        type = lowerFromMetatype(type, atNode: param.explicitType)
        let entity = Entity(ident: param.name, type: type, flags: param.isExplicitPoly ? .constant : .none, memberScope: nil, owningScope: nil, value: nil, constant: nil)
        if param.isExplicitPoly {
            type = ty.Polymorphic(entity: entity, specialization: Ref(nil))
        }
        declare(entity)
        param.entity = entity
        return type
    }

    @discardableResult
    mutating func check(polyType: PolyType) -> Type {
        if polyType.type != nil {
            // Do not redeclare any poly types which have been checked before.
            return polyType.type
        }
        switch polyType.explicitType {
        case let ident as Ident:
            let entity = Entity(ident: ident, type: ty.invalid, flags: .implicitType, memberScope: nil, owningScope: nil, value: nil, constant: nil)
            declare(entity)
            var type: Type
            type = ty.Polymorphic(entity: entity, specialization: Ref(nil))
            type = ty.Metatype(instanceType: type)
            entity.type = type
            polyType.type = type
            return type
        case is ArrayType, is SliceType:
            fatalError("TODO")
        default:
            reportError("Unsupported polytype", at: polyType.start)
            // TODO: Better error for unhandled types here.
            polyType.type = ty.invalid
            return ty.invalid
        }
    }

    @discardableResult
    mutating func check(funcLit fn: FuncLit) -> ty.Function {
        if !fn.isSpecialization {
            pushContext()
        }

        var typeFlags: ty.Function.Flags = .none
        var needsSpecialization = false
        var params: [Type] = []
        for param in fn.params.list {
            if fn.isSpecialization && param.type != nil {
                // The polymorphic parameters type has been set by the callee
                params.append(param.type)
                continue
            }

            needsSpecialization = needsSpecialization || (param.explicitType is PolyType) || param.isExplicitPoly

            var type = check(param: param)

            if let paramType = param.explicitType as? VariadicType {
                fn.flags.insert(paramType.isCvargs ? .cVariadic : .variadic)
                typeFlags.insert(paramType.isCvargs ? .cVariadic : .variadic)
                if paramType.isCvargs && type is ty.Anyy {
                    type = ty.cvargAny
                }
            }

            if let polyType = type as? ty.Polymorphic, fn.isSpecialization && !param.isExplicitPoly {
                type = polyType.specialization.val!
            }

            if fn.isSpecialization {
                assert(!(type is ty.Polymorphic) || param.isExplicitPoly)
            }

            params.append(type)
        }

        var returnTypes: [Type] = []
        for resultType in fn.results.types {
            var type = check(expr: resultType)
            type = lowerFromMetatype(type, atNode: resultType)
            if let polyType = type as? ty.Polymorphic, fn.isSpecialization {
                type = polyType.specialization.val!
            }
            returnTypes.append(type)
        }

        let returnType = ty.Tuple.make(returnTypes)


        // TODO: Only allow single void return
        if (returnType.types[0] is ty.Void) && fn.isDiscardable {
            reportError("#discardable on void returning function is superflous", at: fn.start)
        }

        let prevReturnType = context.expectedReturnType
        context.expectedReturnType = returnType
        if !needsSpecialization {
            check(stmt: fn.body)
        }
        context.expectedReturnType = prevReturnType

        if needsSpecialization && !fn.isSpecialization {
            typeFlags.insert(.polymorphic)
            fn.type = ty.Function(entity: .anonymous, node: fn, params: params, returnType: returnType, flags: .polymorphic)
            fn.checked = .polymorphic(declaringScope: context.scope, specializations: [])
        } else {
            fn.type = ty.Function(entity: .anonymous, node: fn, params: params, returnType: returnType, flags: typeFlags)
            fn.checked = .regular(context.scope)
        }

        if !fn.isSpecialization {
            popContext()
        }
        return fn.type as! ty.Function
    }

    @discardableResult
    mutating func check(funcType fn: FuncType) -> Type {
        var typeFlags: ty.Function.Flags = .none
        var params: [Type] = []
        for param in fn.params {
            var type = check(expr: param)
            type = lowerFromMetatype(type, atNode: param)

            if let param = param as? VariadicType {
                fn.flags.insert(param.isCvargs ? .cVariadic : .variadic)
                typeFlags.insert(param.isCvargs ? .cVariadic : .variadic)
                if param.isCvargs && type is ty.Anyy {
                    type = ty.cvargAny
                }
            }
            params.append(type)
        }

        var returnTypes: [Type] = []
        for returnType in fn.results {
            var type = check(expr: returnType)
            type = lowerFromMetatype(type, atNode: returnType)
            returnTypes.append(type)
        }

        let returnType = ty.Tuple.make(returnTypes)

        if returnTypes.count == 1 && returnTypes[0] is ty.Void && fn.isDiscardable {
            reportError("#discardable on void returning function is superflous", at: fn.start)
        }

        var type: Type
        type = ty.Function(entity: .anonymous, node: nil, params: params, returnType: returnType, flags: typeFlags)
        type = ty.Pointer(pointeeType: type)
        fn.type = ty.Metatype(instanceType: type)
        return type
    }

    @discardableResult
    mutating func check(field: StructField) -> Type {

        var type = check(expr: field.explicitType)
        type = lowerFromMetatype(type, atNode: field.explicitType)
        field.type = type
        return type
    }

    @discardableResult
    mutating func check(struct strućt: StructType) -> Type {
        var width = 0
        var index = 0
        var fields: [ty.Struct.Field] = []
        for x in strućt.fields {
            let type = check(field: x) // TODO: Custom check?

            for name in x.names {

                let field = ty.Struct.Field(ident: name, type: type, index: index, offset: width)
                fields.append(field)

                // FIXME: This will align fields to bytes, maybe not best default?
                width = (width + (x.type.width ?? 0)).round(upToNearest: 8)
                index += 1
            }
        }
        var type: Type
        type = ty.Struct(entity: .anonymous, width: width, node: strućt, fields: fields, isPolymorphic: false, ir: Ref(nil))
        type = ty.Metatype(instanceType: type)
        strućt.type = type
        return type
    }

    @discardableResult
    mutating func check(polyStruct: PolyStructType) -> Type {
        var width = 0
        var index = 0
        var fields: [ty.Struct.Field] = []

        for x in polyStruct.polyTypes.list {
            _ = check(polyType: x)
        }

        for x in polyStruct.fields {
            let type = check(field: x)
            for name in x.names {

                let field = ty.Struct.Field(ident: name, type: type, index: index, offset: width)
                fields.append(field)

                // FIXME: This will align fields to bytes, maybe not best default?
                width = (width + (x.type.width ?? 0)).round(upToNearest: 8)
                index += 1
            }
        }
        var type: Type
        type = ty.Struct(entity: .anonymous, width: width, node: polyStruct, fields: fields, isPolymorphic: true, ir: Ref(nil))
        type = ty.Metatype(instanceType: type)
        polyStruct.type = type
        return type
    }

    @discardableResult
    mutating func check(unary: Unary, desiredType: Type?) -> Type {
        var type = check(expr: unary.element, desiredType: desiredType)

        switch unary.op {
        case .add, .sub:
            guard type is ty.Integer || type is ty.FloatingPoint || type is ty.UntypedInteger || type is ty.UntypedFloatingPoint else {
                reportError("Invalid operation '\(unary.op)' on type '\(type)'", at: unary.start)
                unary.type = ty.invalid
                return ty.invalid
            }

        case .lss:
            guard let pointer = type as? ty.Pointer else {
                reportError("Invalid operation '\(unary.op)' on type '\(type)'", at: unary.start)
                unary.type = ty.invalid
                return ty.invalid
            }
            type = pointer.pointeeType

        case .and:
            guard canLvalue(unary.element) else {
                reportError("Cannot take the address of a non lvalue", at: unary.start)
                unary.type = ty.invalid
                return ty.invalid
            }
            type = ty.Pointer(pointeeType: type)

        case .not:
            guard type is ty.Boolean else {
                reportError("Invalid operation '\(unary.op)' on type '\(type)'", at: unary.start)
                unary.type = ty.invalid
                return ty.invalid
            }

        default:
            reportError("Invalid operation '\(unary.op)' on type '\(type)'", at: unary.start)
            unary.type = ty.invalid
            return ty.invalid
        }

        unary.type = type
        return type
    }

    @discardableResult
    mutating func check(binary: Binary, desiredType: Type?) -> Type {
        var lhsType = check(expr: binary.lhs)
        var rhsType = check(expr: binary.rhs)

        let resultType: Type
        let op: OpCode.Binary

        var isPointerArithmetic = false

        // Used to communicate any implicit casts to perform for this operation
        var (lCast, rCast): (OpCode.Cast?, OpCode.Cast?) = (nil, nil)

        // Handle constraining untyped's etc..
        if lhsType is ty.UntypedNil || lhsType is ty.UntypedInteger || lhsType is ty.UntypedFloatingPoint {
            guard let cast = constrainUntyped(lhsType, to: rhsType) else {
                reportError("Invalid operation '\(binary.op)' between untyped '\(lhsType)' and '\(rhsType)'", at: binary.opPos)
                return ty.invalid
            }
            if lhsType is ty.UntypedNil {
                (binary.lhs as! Nil).type = rhsType
            }
            lhsType = rhsType
            lCast = cast
        } else if rhsType is ty.UntypedNil || rhsType is ty.UntypedInteger || rhsType is ty.UntypedFloatingPoint {
            guard let cast = constrainUntyped(rhsType, to: lhsType) else {
                reportError("Invalid operation '\(binary.op)' between '\(lhsType)' and untyped '\(rhsType)'", at: binary.opPos)
                return ty.invalid
            }
            if rhsType is ty.UntypedNil {
                (binary.rhs as! Nil).type = lhsType
            }
            rhsType = lhsType
            rCast = cast
        }

        // Handle extending or truncating
        if lhsType == rhsType && !(lhsType is ty.Pointer) && !(rhsType is ty.Pointer){
            resultType = lhsType
        } else if let lhsType = lhsType as? ty.Integer, rhsType is ty.FloatingPoint {
            lCast = lhsType.isSigned ? .siToFP : .uiToFP
            resultType = rhsType
        } else if let rhsType = rhsType as? ty.Integer, lhsType is ty.FloatingPoint {
            rCast = rhsType.isSigned ? .siToFP : .uiToFP
            resultType = lhsType
        } else if lhsType is ty.FloatingPoint && rhsType is ty.FloatingPoint {
            // select the largest
            if lhsType.width! < rhsType.width! {
                resultType = rhsType
                lCast = .fpext
            } else {
                resultType = lhsType
                rCast = .fpext
            }
        } else if let lhsType = lhsType as? ty.Integer, let rhsType = rhsType as? ty.Integer {
            guard lhsType.isSigned == rhsType.isSigned else {
                reportError("Implicit conversion between signed and unsigned integers in operator is disallowed", at: binary.opPos)
                binary.type = ty.invalid
                return ty.invalid
            }
            // select the largest
            if lhsType.width! < rhsType.width! {
                resultType = rhsType
                lCast = lhsType.isSigned ? OpCode.Cast.sext : OpCode.Cast.zext
            } else {
                resultType = lhsType
                rCast = rhsType.isSigned ? OpCode.Cast.sext : OpCode.Cast.zext
            }
        } else if let lhsType = lhsType as? ty.Pointer, rhsType is ty.Integer {
            // Can only increment/decrement a pointer
            guard binary.op == .add || binary.op == .sub else {
                reportError("Invalid operation '\(binary.op)' between types '\(lhsType) and \(rhsType)'", at: binary.opPos)
                binary.type = ty.invalid
                return ty.invalid
            }

            resultType = lhsType
            isPointerArithmetic = true
        } else if let lhsType = lhsType as? ty.Pointer, let rhsType = rhsType as? ty.Pointer {
            switch binary.op {
            // allowed for ptr <op> ptr
            case .leq, .lss, .geq, .gtr, .eql, .neq:
                resultType = ty.bool
                isPointerArithmetic = true

            default:
                reportError("Invalid operation '\(binary.op)' between types '\(lhsType) and \(rhsType)'", at: binary.opPos)
                binary.type = ty.invalid
                return ty.invalid
            }
        } else {
            reportError("Invalid operation '\(binary.op)' between types '\(lhsType)' and '\(rhsType)'", at: binary.opPos)
            binary.type = ty.invalid
            return ty.invalid
        }

        assert((lhsType == rhsType) || lCast != nil || rCast != nil || isPointerArithmetic, "We must have 2 same types or a way to acheive them by here")

        let isIntegerOp = lhsType is ty.Integer || rhsType is ty.Integer || lhsType is ty.Pointer

        var type = resultType
        switch binary.op {
        case .lss, .leq, .gtr, .geq:
            guard (lhsType is ty.Integer || lhsType is ty.FloatingPoint) && (rhsType is ty.Integer || rhsType is ty.FloatingPoint) || isPointerArithmetic else {
                reportError("Cannot compare '\(lhsType)' and '\(rhsType)'", at: binary.opPos)
                binary.type = ty.invalid
                return ty.invalid
            }
            op = isIntegerOp ? .icmp : .fcmp
            type = ty.bool

        case .eql, .neq:
            guard (lhsType is ty.Integer || lhsType is ty.FloatingPoint || lhsType is ty.Boolean) && (rhsType is ty.Integer || rhsType is ty.FloatingPoint || rhsType is ty.Boolean) || isPointerArithmetic else {
                reportError("Cannot compare '\(lhsType)' and '\(rhsType)'", at: binary.opPos)
                binary.type = ty.invalid
                return ty.invalid
            }
            op = (isIntegerOp || lhsType is ty.Boolean || rhsType is ty.Boolean) ? .icmp : .fcmp
            type = ty.bool
        case .xor:
            op = .xor
        case .and, .land:
            op = .and
        case .or, .lor:
            op = .or
        case .shl:
            op = .shl
        case .shr:
            op = .lshr // TODO: Arithmatic?
        case .add:
            op = isIntegerOp ? .add : .fadd
        case .sub:
            op = isIntegerOp ? .sub : .fsub
        case .mul:
            op = isIntegerOp ? .mul : .fmul
        case .quo:
            op = isIntegerOp ? .udiv : .fdiv
        case .rem:
            op = isIntegerOp ? .urem : .frem
        default:
            fatalError("Unhandled operator \(binary.op)")
        }

        binary.type = type
        binary.irOp = op
        binary.irLCast = lCast
        binary.irRCast = rCast
        binary.isPointerArithmetic = isPointerArithmetic
        return type
    }

    @discardableResult
    mutating func check(ternary: Ternary, desiredType: Type?) -> Type {
        let condType = check(expr: ternary.cond)
        guard condType == ty.bool || condType is ty.Pointer || condType is ty.Integer || condType is ty.FloatingPoint else {
            reportError("Expected a conditional value", at: ternary.cond.start)
            ternary.type = ty.invalid
            return ty.invalid
        }
        var thenType: Type?
        if let then = ternary.then {
            thenType = check(expr: then, desiredType: desiredType)
        }

        let type = check(expr: ternary.els, desiredType: thenType)
        if let thenType = thenType, !canConvert(thenType, to: type) {
            reportError("Expected matching types", at: ternary.start)
        }
        ternary.type = type
        return type
    }

    @discardableResult
    mutating func check(selector: Selector, desiredType: Type? = nil) -> Type {
        let aggregateType = check(expr: selector.rec)

        switch aggregateType {
        case let file as ty.File:
            guard let member = file.memberScope.lookup(selector.sel.name) else {
                reportError("Member '\(selector.sel)' not found in scope of '\(selector.rec)'", at: selector.sel.start)
                selector.type = ty.invalid
                return ty.invalid
            }
            selector.checked = .file(member)
            if member.isConstant {
                selector.constant = member.constant
            }
            if let desiredType = desiredType, member.type! is ty.UntypedInteger || member.type! is ty.UntypedFloatingPoint {
                if let cast = constrainUntyped(member.type!, to: desiredType) {
                    selector.cast = cast
                    selector.type = desiredType
                    return desiredType
                }
            }
            selector.type = member.type
            return member.type!

        case let strućt as ty.Struct:
            guard let field = strućt.fields.first(where: { $0.name == selector.sel.name }) else {
                reportError("Member '\(selector.sel)' not found in scope of '\(selector.rec)'", at: selector.sel.start)
                selector.type = ty.invalid
                return ty.invalid
            }
            selector.checked = .struct(field)
            selector.type = field.type
            return field.type

        case let array as ty.DynamicArray:
            switch selector.sel.name {
            case "raw":
                selector.checked = .array(.raw)
                selector.type = ty.Pointer(pointeeType: array.elementType)
            case "len":
                selector.checked = .array(.length)
                selector.type = ty.i64
            case "cap":
                selector.checked = .array(.capacity)
                selector.type = ty.i64
            default:
                reportError("Member '\(selector.sel)' not found in scope of '\(selector.rec)'", at: selector.sel.start)
                selector.checked = .invalid
                selector.type = ty.invalid
            }
            return selector.type

        case is ty.KaiString:
            switch selector.sel.name {
            case "raw":
                selector.checked = .array(.raw)
                selector.type = ty.Pointer(pointeeType: ty.u8)
            case "len":
                selector.checked = .array(.length)
                selector.type = ty.i64
            case "cap":
                selector.checked = .array(.capacity)
                selector.type = ty.i64
            default:
                reportError("Member '\(selector.sel)' not found in scope of '\(selector.rec)'", at: selector.sel.start)
                selector.checked = .invalid
                selector.type = ty.invalid
            }
            return selector.type

        default:
            // Don't spam diagnostics if the type is already invalid
            if !(aggregateType is ty.Invalid) {
                reportError("Type '\(aggregateType)', does not have a member scope", at: selector.start)
            }

            selector.type = ty.invalid
            return ty.invalid
        }
    }

    @discardableResult
    mutating func check(subscript sub: Subscript) -> Type {
        let recType = check(expr: sub.rec)
        let indexType = check(expr: sub.index, desiredType: ty.i64)

        if !canConvert(indexType, to: ty.i64) && !implicitlyConvert(indexType, to: ty.i64) && !(indexType is ty.Integer){
            reportError("Cannot subscript with non-integer type", at: sub.index.start)
        }

        let type: Type

        switch recType {
        case let array as ty.Array:
            sub.type = array.elementType
            sub.checked = .array
            type = array.elementType

            // TODO: support compile time constants. Compile time constant support
            // will allows us to guard against negative indices as well
            if let lit = sub.index as? BasicLit, let value = lit.constant as? UInt64 {
                if value >= array.length {
                    reportError("Index \(value) is past the end of the array (\(array.length) elements)", at: sub.index.start)
                }
            }

        case let array as ty.DynamicArray:
            sub.type = array.elementType
            sub.checked = .dynamicArray
            type = array.elementType

        case let pointer as ty.Pointer:
            sub.type = pointer.pointeeType
            sub.checked = .pointer
            type = pointer.pointeeType

        case is ty.KaiString:
            sub.type = ty.u8
            sub.checked = .dynamicArray
            type = ty.u8

        default:
            if !(recType is ty.Invalid) {
                reportError("Unable to subscript type \(recType)", at: sub.start)
            }

            return ty.invalid
        }

        return type
    }

    @discardableResult
    mutating func check(call: Call) -> Type {
        var calleeType = check(expr: call.fun)
<<<<<<< HEAD
        if calleeType is ty.Metatype {
            let lowered = calleeType.lower()
            // NOTE: this may cause issues when trying to cast with polymorphic
            // structs. That shouldn't be possible, right?
            if let strućt = lowered as? ty.Struct, strućt.isPolymorphic {
                return check(polymorphicCall: call, calleeType: strućt)
            }
            return check(cast: call, to: lowered)
        }
        call.checked = .call
=======
>>>>>>> e8b2f5cc

        if let pointer = calleeType as? ty.Pointer, pointer.pointeeType is ty.Function {
            calleeType = pointer.pointeeType
        }

        guard let calleeFn = calleeType as? ty.Function else {
            reportError("Cannot call value of non-funtion type '\(calleeType)'", at: call.start)
            call.type = ty.Tuple.make([ty.invalid])
            return call.type
        }

        if call.args.count > calleeFn.params.count {
            let excessArgs = call.args[calleeFn.params.count...]
            guard calleeFn.isVariadic else {
                reportError("Too many arguments in call to \(call.fun)", at: excessArgs.first!.start)
                call.type = calleeFn.returnType
                return calleeFn.returnType
            }

            let expectedType = calleeFn.params.last!
            for arg in excessArgs {
                let argType = check(expr: arg, desiredType: expectedType)

                guard argType == expectedType || implicitlyConvert(argType, to: expectedType) else {
                    reportError("Cannot convert value of type '\(argType)' to expected argument type '\(expectedType)'", at: arg.start)
                    continue
                }
            }
        }

        if call.args.count < calleeFn.params.count {
            guard calleeFn.isVariadic, call.args.count + 1 == calleeFn.params.count else {
                reportError("Not enough arguments in call to '\(call.fun)'", at: call.start)
                return calleeFn.returnType
            }
        }

        if calleeFn.isPolymorphic {
            return check(polymorphicCall: call, calleeType: calleeType as! ty.Function)
        }

        var builtin: BuiltinFunction?
        if calleeFn.isBuiltin, let b = lookupBuiltinFunction(call.fun) {
            if let customCheck = b.onCallCheck {
                var returnType = customCheck(&self, call)
                if (returnType as! ty.Tuple).types.count == 1 {
                    returnType = (returnType as! ty.Tuple).types[0]
                }

                call.type = returnType
                call.checked = .builtinCall(b)

                return returnType
            }
            builtin = b
        }

        for (arg, expectedType) in zip(call.args, calleeFn.params) {

            let argType = check(expr: arg, desiredType: expectedType)

            guard argType == expectedType || implicitlyConvert(argType, to: expectedType) else {
                reportError("Cannot convert value of type '\(argType)' to expected argument type '\(expectedType)'", at: arg.start)
                continue
            }
        }

        if let builtin = builtin {
            call.checked = .builtinCall(builtin)
        } else {
            call.checked = .call
        }

        // splat!
        let returnType = calleeFn.returnType.types.count == 1 ? calleeFn.returnType.types[0] : calleeFn.returnType
        call.type = returnType
        return returnType
    }

    @discardableResult
    mutating func check(cast: Cast) -> Type {
        var targetType = check(expr: cast.explicitType)
        targetType = lowerFromMetatype(targetType, atNode: cast.explicitType)

        if let poly = targetType as? ty.Polymorphic, let val = poly.specialization.val {
            targetType = val
        }

        // pretend it works for all future statements
        cast.type = targetType

        let exprType = check(expr: cast.expr, desiredType: targetType)

        if exprType == targetType {
            reportError("Unnecissary cast to same type", at: cast.start)
            cast.op = .bitCast
            return targetType
        }

        switch cast.kind {
        case .cast:
            if let argType = exprType as? ty.Integer, let targetType = targetType as? ty.Integer { // 2 integers
                cast.op = (argType.width! > targetType.width!) ? .trunc : (targetType.isSigned ? .sext : .zext)
            } else if let argType = exprType as? ty.FloatingPoint, let targetType = targetType as? ty.FloatingPoint { // 2 floats
                cast.op = (argType.width! > targetType.width!) ? .fpTrunc : .fpext
            } else if let argType = exprType as? ty.Integer, targetType is ty.FloatingPoint { // TODO: Cast from int to float of different size
                cast.op = argType.isSigned ? .siToFP : .uiToFP
            } else if exprType is ty.FloatingPoint, let targetType = targetType as? ty.Integer { // TODO: Cast from float to int of different size
                cast.op = targetType.isSigned ? .fpToSI : .fpToUI
            } else if exprType is ty.Array, targetType is ty.Pointer {
                // If the user performs a reinterpret cast, we don't care if the
                // underlying types match/are the same width
                cast.op = .bitCast
            } else if exprType is ty.Function && targetType is ty.Pointer {
                cast.op = .bitCast
            } else if exprType is ty.Pointer && targetType is ty.Pointer {
                cast.op = .bitCast
            } else {
                cast.op = .bitCast
                reportError("Cannot cast between unrelated types '\(exprType)' and '\(targetType)'", at: cast.start)
            }

        case .bitcast:
            cast.op = .bitCast
            guard exprType.width == targetType.width else {
                reportError("Can only bitcast between 2 types of the same size", at: cast.keyword)
                return targetType
            }

        default:
            fatalError()
        }

        return targetType
    }

    mutating func check(polymorphicCall call: Call, calleeType: ty.Function) -> Type {
        let fnLitNode = calleeType.node!

        guard case .polymorphic(let declaringScope, var specializations)? = fnLitNode.checked else {
            fatalError()
        }

        var specializationTypes: [Type] = []
        let functionScope = Scope(parent: declaringScope)
        var explicitIndices: [Int] = []
        for (index, (param, arg)) in zip(fnLitNode.params.list, call.args).enumerated()
            where param.isExplicitPoly || param.type is ty.Polymorphic
        {
            let argType = check(expr: arg, desiredType: param.type)
            specializationTypes.append(argType)

            if param.isExplicitPoly, let polyType = param.type as? ty.Polymorphic {

                guard canConvert(argType, to: param.type) || implicitlyConvert(argType, to: param.type) else {
                    reportError("Cannot convert type '\(argType)' to expected type '\(param.type)'", at: arg.start)
                    continue
                }

                explicitIndices.append(index)

                polyType.specialization.val = argType
                _ = functionScope.insert(param.entity)
                // TODO: Should we be ignoring conflicts? Will this miss duplicate param names?
            } else if let polyType = param.type as? ty.Polymorphic {

                polyType.specialization.val = argType
                _ = functionScope.insert(polyType.entity)
                // TODO: Should we be ignoring conflicts? Will this miss duplicate param names?
            }
        }

        var strippedArgs = call.args
        for index in explicitIndices.reversed() {
            strippedArgs.remove(at: index)
        }

        if let specialization = specializations.first(matching: specializationTypes) {
            // use an existing specialization
            for (arg, expectedType) in zip(strippedArgs, specialization.strippedType.params)
                where arg.type == nil
            {
                let argType = check(expr: arg, desiredType: expectedType)

                guard canConvert(argType, to: expectedType) || implicitlyConvert(argType, to: expectedType) else {
                    reportError("Cannot convert type '\(argType)' to expected type '\(expectedType)'", at: arg.start)
                    continue
                }
            }

            call.type = specialization.strippedType.returnType
            call.checked = .specializedCall(specialization)
            return specialization.strippedType.returnType
        }

        // generated a new specialization
        let generated = copy(fnLitNode)
        generated.flags.insert(.specialization)

        var specializationTypesCopy = specializationTypes
        for (param, generatedParam) in zip(fnLitNode.params.list, generated.params.list)
            where param.isExplicitPoly || param.type is ty.Polymorphic
        {
            generatedParam.entity.type = specializationTypesCopy.removeFirst()
        }

        let prevScope = context.scope
        let prevNode  = context.specializationCallNode
        context.scope = functionScope
        context.specializationCallNode = call

        let type = check(funcLit: generated)

        context.scope = prevScope
        context.specializationCallNode = prevNode

        var typesCopy = specializationTypes
        for (arg, expectedType) in zip(strippedArgs, type.params) {
            var argType: Type
            if arg.type != nil {
                argType = typesCopy.removeFirst()
            } else {
                argType = check(expr: arg, desiredType: expectedType)
            }

            guard canConvert(argType, to: expectedType) || implicitlyConvert(argType, to: expectedType) else {
                reportError("Cannot convert type '\(argType)' to expected type '\(expectedType)'", at: arg.start)
                continue
            }
        }

        let specialization = FunctionSpecialization(specializedTypes: specializationTypes, strippedType: type, generatedFunctionNode: generated, llvm: nil)

        // TODO: Tuple splat?
        call.type = type.returnType
        call.checked = .specializedCall(specialization)

        // update the specializations list on the original FnLit
        specializations.append(specialization)
        fnLitNode.checked = .polymorphic(declaringScope: declaringScope, specializations: specializations)

        // TODO: Tuple splat?
        return type.returnType
    }

    mutating func check(polymorphicCall call: Call, calleeType: ty.Struct) -> Type {
        fatalError("TODO")
    }
}

extension Checker {

    func lowerFromMetatype(_ type: Type, atNode node: Node, function: StaticString = #function, line: UInt = #line) -> Type {

        if let type = type as? ty.Metatype {
            return type.instanceType
        }

        reportError("'\(type)' cannot be used as a type", at: node.start, function: function, line: line)
        return ty.invalid
    }

    /// - Returns: Was a conversion performed
    func implicitlyConvert(_ type: Type, to targetType: Type) -> Bool {

        if targetType is ty.Anyy {
            fatalError("Implement this once we have an any type")
        }

        if targetType is ty.CVarArg {
            // No actual conversion need be done.
            return true
        }

        if targetType is ty.Pointer, let type = type as? ty.Metatype, type.instanceType is ty.UntypedNil {
            return true
        }

        return false
    }

    func constrainUntyped(_ type: Type, to targetType: Type) -> OpCode.Cast? {
        switch (type, targetType) {
        case (is ty.UntypedNil, is ty.Pointer):
            return .bitCast
        case (let type as ty.UntypedInteger, let targetType as ty.Integer) where  targetType.isSigned:
            return type.width! < targetType.width! ? OpCode.Cast.sext : .trunc
        case (let type as ty.UntypedInteger, let targetType as ty.Integer) where !targetType.isSigned:
            return type.width! < targetType.width! ? OpCode.Cast.zext : .trunc
        case (is ty.UntypedFloatingPoint, let targetType as ty.Integer):
            return targetType.isSigned ? OpCode.Cast.fpToSI : .fpToUI
        case (let type as ty.UntypedFloatingPoint, let targetType as ty.FloatingPoint):
            return type.width! < targetType.width! ? OpCode.Cast.fpext : .fpTrunc
        default:
            return nil
        }
    }

    func constant(from expr: Expr) -> Value? {
        switch expr {
        case let lit as BasicLit:
            return lit.constant
        case let ident as Ident:
            return ident.constant
        case let sel as Selector:
            return sel.constant
        default:
            return nil
        }
    }
}

extension Checker {

    func reportError(_ message: String, at pos: Pos, function: StaticString = #function, line: UInt = #line) {
        file.addError(message, pos)
        if let currentSpecializationCall = context.specializationCallNode {
            file.attachNote("Called from: " + file.position(for: currentSpecializationCall.start).description)
        }
        #if DEBUG
            file.attachNote("In \(file.stage), \(function), line \(line)")
            file.attachNote("At an offset of \(file.offset(pos: pos)) in the file")
        #endif
    }
}

extension Parameter {
    var isExplicitPoly: Bool {
        return dollar != nil
    }
}

extension Array where Element == FunctionSpecialization {

    func first(matching specializationTypes: [Type]) -> FunctionSpecialization? {

        outer: for specialization in self {

            for (theirs, ours) in zip(specialization.specializedTypes, specializationTypes) {
                if theirs != ours {
                    continue outer
                }
            }
            return specialization
        }
        return nil
    }
}

func canLvalue(_ expr: Expr) -> Bool {

    switch expr {
    case is Unary, is Binary, is Ternary,
         is BasicLit,
         is Call, is FuncLit:
    return false
    case let paren as Paren:
        return canLvalue(paren.element)
    case let ident as Ident:
        if ident.name == "_" {
            return true
        }
        if ident === BuiltinEntity.trué || ident === BuiltinEntity.falsé {
            return false
        }
        return !(ident.entity.isFile || ident.entity.isLibrary)
    case let sel as Selector:
        switch sel.checked! {
        case .file:
            return true
        case .array:
            return true
        case .struct:
            return true
        case .invalid:
            return true
        }
    case is Subscript:
        return true
    default:
        return false
    }
}

let identChars  = Array("_abcdefghijklmnopqrstuvwxyzABCDEFGHIJKLMNOPQRSTUVWXYZ".unicodeScalars)
let digits      = Array("1234567890".unicodeScalars)
func pathToEntityName(_ path: String) -> String? {
    assert(!path.isEmpty)

    func isValidIdentifier(_ str: String) -> Bool {

        if !identChars.contains(str.unicodeScalars.first!) {
            return false
        }

        return str.unicodeScalars.dropFirst()
            .contains(where: { identChars.contains($0) || digits.contains($0) })
    }

    let filename = String(path
        .split(separator: "/").last!
        .split(separator: ".").first!)

    guard isValidIdentifier(filename) else {
        return nil
    }

    return filename
}

func resolveLibraryPath(_ name: String, for currentFilePath: String) -> String? {

    if name.hasSuffix(".framework") {
        // FIXME(vdka): We need to support non system frameworks
        return name
    }

    if let fullpath = absolutePath(for: name) {
        return fullpath
    }

    if let fullpath = absolutePath(for: name, relativeTo: currentFilePath) {
        return fullpath
    }

    // If the library does not exist at a relative path, check system library locations
    if let fullpath = absolutePath(for: name, relativeTo: "/usr/local/lib") {
        return fullpath
    }

    return nil
}<|MERGE_RESOLUTION|>--- conflicted
+++ resolved
@@ -1274,7 +1274,7 @@
     @discardableResult
     mutating func check(call: Call) -> Type {
         var calleeType = check(expr: call.fun)
-<<<<<<< HEAD
+
         if calleeType is ty.Metatype {
             let lowered = calleeType.lower()
             // NOTE: this may cause issues when trying to cast with polymorphic
@@ -1282,11 +1282,9 @@
             if let strućt = lowered as? ty.Struct, strućt.isPolymorphic {
                 return check(polymorphicCall: call, calleeType: strućt)
             }
-            return check(cast: call, to: lowered)
+            fatalError("TODO")
         }
         call.checked = .call
-=======
->>>>>>> e8b2f5cc
 
         if let pointer = calleeType as? ty.Pointer, pointer.pointeeType is ty.Function {
             calleeType = pointer.pointeeType
