--- conflicted
+++ resolved
@@ -4,8 +4,6 @@
 Bool :: struct #foreign(LLVM) "i1"
 String :: struct #foreign(LLVM) "i8*"
 
-
-<<<<<<< HEAD
 print_message :: (b: String) -> String {
     a := "This will be changed."
     c: String = a
@@ -18,18 +16,6 @@
 
 print_wrapper :: () -> Void {
     print_message("This is b, a String.")
-=======
-print_message :: (b: String) -> Void {
-    a := "bbb"
-    a = "Hey, dude!"
-    print(a)
-    print(b)
-}
-
-print_wrapper :: () -> Int {
-    print_message("This is b, a String.")
-    return 5
->>>>>>> 8304fb66
 }
 
 print("test")
