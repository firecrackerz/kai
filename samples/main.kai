--- conflicted
+++ resolved
@@ -2,16 +2,6 @@
 Void :: struct #foreign(LLVM) "void"
 String :: struct #foreign(LLVM) "i8*"
 
-<<<<<<< HEAD
-moon :: () -> Void {
-    defer print("I was deferred")
-    defer print("So was I!")
-    print("I was not deferred")
-}
-
-moon()
-print("Fin.")
-=======
 add5 :: (a: i8) -> i8 {
 
     five : i8 = 5
@@ -24,8 +14,11 @@
 moon :: () -> Void {
     a : i8 = 7
     c : i8 = add5(a)
+    defer print("I was deferred")
+    defer print("So was I!")
+    printf("I have added five to %d, resulting in %d\n", a, c)
+    print("I was not deferred")
 }
 
 moon()
-print("didFinish")
->>>>>>> 57dfa7eb
+print("Fin.")