#library "c" libc

print :: (string, ..any) -> void #foreign libc "printf"

// Makes ☠️ pointers
makePointer :: () -> *i64 {
    a : i64 = 1234
    return &a
}

// Program entry point
main :: () -> void {

<<<<<<< HEAD
    x := 8
    y := &x

    *y = 9
=======
    foo :: (n: int) -> void {
        n += 5
        print("foo printing %d\n", n)
        n = 4
        print("foo printing %d\n", n)
    }

    n := 5
    foo(n)
>>>>>>> 2f5aed99

    print("main printing %d\n", n)
}
<|MERGE_RESOLUTION|>--- conflicted
+++ resolved
@@ -2,21 +2,9 @@
 
 print :: (string, ..any) -> void #foreign libc "printf"
 
-// Makes ☠️ pointers
-makePointer :: () -> *i64 {
-    a : i64 = 1234
-    return &a
-}
-
 // Program entry point
 main :: () -> void {
-
-<<<<<<< HEAD
-    x := 8
-    y := &x
-
-    *y = 9
-=======
+    // Nested procedure
     foo :: (n: int) -> void {
         n += 5
         print("foo printing %d\n", n)
@@ -26,7 +14,6 @@
 
     n := 5
     foo(n)
->>>>>>> 2f5aed99
 
     print("main printing %d\n", n)
 }
