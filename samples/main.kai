#library "c" libc

print :: (string, ..any) -> void #foreign libc "printf"
length :: (string) -> u64 #foreign libc "strlen"

// Program entry point
main :: () -> void {

    { // Pointers and numbers

        val := 8
        p := &val

        *p = 123

        print("val: %d, p: %d\n", val, p)
    }

    { // Pointers and strings

        str := "Hey\n"
        p := &str

        print(*p)

        *p = "I got changed\n"
        
        print(*p)
    }

    { // NullablePointers

        name := "Brett"
        len := length(name)

        strPtr : *u8 = name

        print("The string is `%s`\n", name)
        print("The string is `%d` bytes long.\n", len)
        print("The first byte is `%c`\n", *strPtr)

        // Won't compile, you cannot assign `nil` to a pointer.

        // strPtr = nil

        nullableStrPtr := (^u8)(strPtr)
        print("The nullable pointer is `0x%08x`\n", nullableStrPtr)

        nullableStrPtr = nil
        print("The nullable pointer is `0x%08x`\n", nullableStrPtr)
    }

    { // Nested procedure

        foo :: (n: int) -> void {
            n += 5
            print("foo printing %d\n", n)
            n = 4
            print("foo printing %d\n", n)
        }

        n := 5
        foo(n)

        print("main printing %d\n", n)
    }

    { // Arrays

<<<<<<< HEAD
        x : [5]int = { 5, 6, 3, 0, 0 }

        //y := x[3]

        print("Done")
    }

    {
        addFive :: (x: int, y: int) -> int, int {
            return x + 5, y + 5
=======
        x : [3]int = { 5, 6, 4 }
        
        for i := 0; i < 3; i += 1 {
            print("x[%d] = %d\n", i, x[i])
>>>>>>> f02cdf16
        }
    }
}
<|MERGE_RESOLUTION|>--- conflicted
+++ resolved
@@ -24,7 +24,7 @@
         print(*p)
 
         *p = "I got changed\n"
-        
+
         print(*p)
     }
 
@@ -67,23 +67,34 @@
 
     { // Arrays
 
-<<<<<<< HEAD
-        x : [5]int = { 5, 6, 3, 0, 0 }
+        x : [3]int = { 5, 6, 4 }
 
-        //y := x[3]
 
-        print("Done")
+        for i := 0; i < 3; i += 1 {
+            print("x[%d] = %d\n", i, x[i])
+        }
     }
 
-    {
+    { // Multiple returns
+
         addFive :: (x: int, y: int) -> int, int {
             return x + 5, y + 5
-=======
-        x : [3]int = { 5, 6, 4 }
-        
-        for i := 0; i < 3; i += 1 {
-            print("x[%d] = %d\n", i, x[i])
->>>>>>> f02cdf16
         }
+
+        origin :: () -> int, int {
+            return 0, 0
+        }
+
+        x1, x2 := origin()
+        print("x1: %d, x2: %d\n", x1, x2)
+
+        x1, x2 = addFive(x1, x2)
+        print("x1: %d, x2: %d\n", x1, x2)
+
+        p1, p2 := &x1, &x2
+        print("p1: %d, p2: %d\n", *p1, *p2)
+
+        *p1, *p2 = addFive(*p1, *p2)
+        print("p1: %d, p2: %d\n", *p1, *p2)
     }
 }
